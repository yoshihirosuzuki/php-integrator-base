<<<<<<< HEAD
## 0.7.0
### Changes for developers
* Changes to the service
  * A new method `semanticLint` is now available that can semantically lint files and return various issues with it.
=======
## 0.6.5
### Bugs fixed
* Reintroduced the xdebug max nesting level, but this time set it to a ridiculously large number for compatibility.
>>>>>>> c02c317c

## 0.6.4
### Bugs fixed
* Fixed a minor logic error.

## 0.6.3
### Bugs fixed
* Don't treat invalid JSON output as a JavaScript error, as it's usually not a bug in our package. Just display an error to the user instead.

## 0.6.2
### Bugs fixed
* The "Indexing failed!" message has disappeared. If you wish to know when the indexer is having problems, consider using the new linter package (see also the README).

## 0.6.1
### Bugs fixed
* Removed the dependency on fuzzaldrin.
* Fixed the type of new instances, wrapped in parentheses and spread over several lines, not being properly recognized:

```php
// Works:
(new \IteratorIterator)->

// Fails (fixed):
(new \IteratorIterator(

))->
```

## 0.6.0
### Features and enhancements
* xdebug will now be disabled in the indexer if it is present, it will only slow down the indexer.
* Support for type inference when using the `clone` keyword, for example:

```php
$a = new \DateTime();
$b = clone $a;
$b-> // Autocompletion for DateTime.
```

* The draft PSR-5's `@inheritDoc` is now supported to indicate documentation was forgotten. Also, note the difference with the non-standard ("incorrect"), yet commonly used, curly brace syntax used by Symfony 2 and other frameworks (which is also supported).

```php
/**
 * @inheritDoc
 */
public function explicitInheritanceAccordingToDraftPsr5()
{
    ...
}

/**
 * {@inheritDoc}
 */
public function incorrectInheritanceButCommonlyUsed()
{
    ...
}
```

### Bugs fixed
* Fixed autocompletion not working after the concatenation operator.
* Fixed author tags that contained mail addresses (such as used in Symfony) being taken up in extended descriptions.
* Fixed an incorrect parameter index being returned in cases where you had array access via keys in function or method invocations.
* Fixed a database constraint error when indexing parameters, which can happen if you have certain PHP extensions enabled (I'm looking at you, ssh2).
* Resolving types is now more correct, taking multiple namespaces per file into account as well as only utilizing use statements that actually apply for a specific line.

### Changes for developers
* Changes to the service
  * A new call `getClassListForFile` takes a file path to filter the class list by.
  * `getClassSelectorFromEvent` will no longer return null for built-in classes (you can still easily check this yourself).
  * Next to `startLine` information, `endLine` information will now also be returned.
  * Fetching class information will now also return information about direct and indirect implemented interfaces and used traits via the properties `parents`, `directParents`, `interfaces`, `directInterfaces`, `traits` and `directTraits`.
  * Fetching class information will now also return information about direct children, direct implementors (if it's an interface) and direct users (if it's a trait).
  * `determineFullClassName` was split up into two methods (separation of concerns):
    * `determineCurrentClassName` - Takes an editor and a buffer position and returns the FQCN of the class the location is in. The buffer position is now required as a file can contain multiple classes, which were not retrievable before.
    * `resolveType` (with accompanying convenience method `resolveTypeAt`) - Takes an editor, a line, and a type name and resolves that type to its FQCN based on local use statements and namespace rules.

## 0.5.4
### Features and enhancements
* Better error reporting. Exceptions thrown by the PHP side will now be displayed in an Atom error.

### Bugs fixed
* Fixed `getInvocationInfoAt` not giving correct results when inside an argument that was wrapped in parentheses.
* Fixed `getInvocationInfoAt` not giving a correct argument index when inside an array parameter with square brackets.

## 0.5.3
### Bugs fixed
* Fixed expressions inside ternary operators not correctly being fetched.

## 0.5.2
### Bugs fixed
* Fixed an error being thrown when writing code in a PHP file that hadn't been saved yet.

## 0.5.1
### Bugs fixed
* Fixed classes never being marked as being abstract.

## 0.5.0
### Features and enhancements
* Minor performance improvements when resolving local class names from docblocks.
* Indexing will now happen continuously (onDidStopChanging of the text buffer) instead of only on save.
* Descriptions from base classes or base interfaces will now be inherited if no description is present for a child class.
* Type inference has been added for arrays, e.g.:

```php
/** @var Foo[] $list */
foreach ($list as $item) {
    $item-> // Autocompletion will be provided for 'Foo'.
}
```

### Bugs fixed
* Fixed docblocks with an empty throws tag causing the indexer to fail (Filter/Encrypt/Mcrypt.php in Zend 1 has one of these, apparently).
* Fixed types not being properly inferred with the new keyword in combination with keywords such as `self`, `static` and `parent`, e.g. `$foo = new static();`.
* Fixed issues with retrieving types in call stacks including static access, such as `self::$property->foo`.
* Fixed built-in methods and functions having class types as parameters not being properly indexed. Instead, a PHP object would be returned in the parameter list. (Only applies to PHP 7.)
* Fixed paths with spaces not indexing properly on Windows. (thanks to [@dipyalov](https://github.com/dipyalov))
* Fixed variables being assigned to an expression on themselves sometimes not having their correct type deduced, for example:

```php
$foo = new Foo();
$foo = $foo-> // The cursor is here.

moreCode();

// The type would now be based on "$foo = $foo->moreCode()" instead of on "$foo = new Foo()".
```

### Changes for developers
* Changes to the service
  * Popovers will, by default, no longer catch pointer events (making them click-through).
  * You can now listen to indexing succeeding or failing using `onDidFinishIndexing` and `onDidFailIndexing`. (thanks to [@tocjent](https://github.com/tocjent))
  * The type for parameters of methods will now return the type as it was found in the file. If you wish to access the full resolved class type, you can use the new `fullType` property instead.
  * A new method `getInvocationInfoAt` is now available that allows fetching information about the function or method being invoked at the specified cursor position in an editor.

## 0.4.9
### Bugs fixed
* Fixed the type of function or method parameters that were not documented incorrectly being set to the type of `$this`.

## 0.4.8
### Bugs fixed
* The command names in the command palette will now be separated by spaces.
* The indexer will no longer show warnings when `file_get_contents` fails. This will be caught and a warning will be displayed in verbose mode instead, ensuring that it will no longer cause indexing to fail in its entirety.
* Fixed interfaces extending multiple other interfaces only having the first parent interface examined. This resulted in some class members not being listed if you implemented such an interface and could also result in files being scanned in the incorrect order (i.e. a child interface before a parent interface). This also resulted in a minor performance increase when fetching class information regarding inheritance as less queries are performed.

## 0.4.7
### Bugs fixed
* Bump the database version.

## 0.4.6
### Bugs fixed
* Fixed types sometimes showing up as [Object object] because the indexer was incorrectly saving an object instead of a string type.
* Fixed built-in functions not having an empty array serialized to the throws_serialized field, resulting in warnings when iterating over them, which in turn caused problems on the CoffeeScript side.

## 0.4.5
### Bugs fixed
* Fixed magic properties ending up in the index with a dollar sign in their name.
* Fixed built-in class constants being indexed by value instead of name. This also resulted in a constraint error in the database. (thanks to [@tocjent](https://github.com/tocjent))

## 0.4.4
### Bugs fixed
* Do not try to index structural elements that do not have a namespaced name, which can happen for anonymous PHP 7 classes.

## 0.4.3
### Bugs fixed
* Disable the xdebug nesting limit by setting it to -1, which was posing problems when resolving names.

## 0.4.2
### Bugs fixed
* Fixed the `indexes` folder not automatically being created.

## 0.4.1
### Bugs fixed
* Removed the 'old version' note from the README.

## 0.4.0
### Features and enhancements
* The PHP side now no longer uses Reflection, but a php-parser-based incremental indexer. This has the following advantages:
  * Composer is no longer required.
  * Autoloading is no longer required.
  * Multiple structural elements (classes) in a file will correctly end up in the index.
  * Parsing is inherently more correct, no more misbehaving corner cases or regex-based parsing.
  * Incremental indexing, no more composer classmap dumping on startup and a long indexing process.
  * Paves the road for the future more detailed parsing, analyzing and better performance. (As a side-effect, the PHP side can also be used for other editors than Atom.)
  * The package still requires PHP >= 5.4, but the code you're writing can be anything that php-parser 2 supports, which is currently PHP >= 5.2 up to (and including) PHP 7. Note that the CoffeeScript side has not changed and also does some regex-based parsing, which may still lack some functionality (especially with relation to PHP 7).

* Made it possible to make magic members static. This is not documented in phpDocumentor's documentation, but useful and also used by PHPStorm:

```php
/**
 * @method static void foo()
 * @property static Foo $test
 */
class Foo
{
    ...
}
```

* Added menu items for some commands.
* The progress bar will now actually show progress, which is useful for large projects.
* There is now a command available in the command palette to reindex your project (thanks to [@wcatron](https://github.com/wcatron)).
* Similarly, there is now also a command available to forcibly reindex the project (i.e. remove the entire database first).

### Bugs fixed
* A progress bar will no longer be shown for windows opened without a project.
* Methods returning `static` were not properly resolving to the current class if they were not overridden (they were resolving to the closest parent class that defined them).
* Project and file paths that contain spaces should no longer pose a problem (thanks to [@wcatron](https://github.com/wcatron)).

### Changes for developers
* Changes to the service
  * Constants and class properties will now retrieve their start line as well. These items not being available was previously manually worked around in the php-integrator-navigation package. This manual workaround is now present in the base package as CoffeeScript should not have to bend itself backwards to get this information because PHP Reflection didn't offer it.
  * `declaringStructure` will now also contain a `startLineMember` property that indicates the start line of the member in the structural element.
  * Retrieving types for the list of local variables has been disabled for now as the performance impact is too large in longer functions. It may be reactivated in a future release.
  * Constructor information is no longer retrieved when fetching the class list as the performance hit is too large. In fact, this was also the case before the new indexer, but then a cache file was used, which was never properly updated with new classes and was the result of the very long indexing process at start-up.
  * `deprecated` was renamed to `isDeprecated` for consistency.
  * `wasFound` was removed when fetching class (structural element) information as a failure status is now returned instead.
  * `class` was removed when fetching class (structural element) information as this information is already available in the `name` property.
  * `isMethod` and `isProperty` were removed as they are no longer necessary since members are now in separate associative arrays.
  * Added the more specific convenience methods `getClassMethodAt`, `getClassPropertyAt` and `getClassConstantAt`.
  * `isTrait`, `isInterface` and `isClass` were replaced with a single string `type` property.
  * Functions and methods no longer return a separate `parameters` and `optionals` property. The two have now been merged and provide more information (such as whether the parameters are a reference, variadic, optional, ...).

## 0.3.1
### Bugs fixed
* Fixed methods returning `static`, `self` or `$this` not properly having their full type deduced.
* Fixed inline type override annotations not being able to contain descriptions (e.g. `/** @var Class $foo Some description. */`).

## 0.3.0
### Features and enhancements
* Performance in general should be improved as the same parsing operations are now cached as often as possible.
* Types of variables that are assigned to basic type expressions will now be deduced properly instead of just having the expression as type:

```php
$var = 5;    // $var = int
$var = 5.0;  // $var = float
$var = true; // $var = bool
$var = "";   // $var = string
$var = [];   // $var = array
```

* If statements that have (only) an 'instanceof' of a variable in them will now be used to deduce the type of a variable. (More complex if statements will, at least for now, not be picked up.) For example (when using php-integrator-autocomplete-plus):

```php
if ($foo instanceof Foo) {
    $foo-> // Autocompletion for Foo will be shown.
}
```

* Closures will now be detected, for example (when using php-integrator-autocomplete-plus):

```php
$foo = function () {

};

$foo-> // Autocompletion for Closure, listing bind and bindTo.
```

* Added support for parsing magic properties and methods for classes, which will now also be returned (property-read and property-write are also returned):

```php
/**
 * @property Foo $someProperty A description.
 * @method magicFoo($param1, array $param2 = null) My magic method.
 */
class MyClass
{

}
```

### Bugs fixed
* The indexer will no longer try to index PHP files that don't belong to the project on save.
* Docblock parameters weren't being analyzed for deducing the type of local variables when in a global function.
* Types of variables that had their assigned values spread over multiple lines will now correctly have their type deduced.
* In rare cases, types could not be properly deduced, such as in `$a = ['b' => (new Foo())->]` (`Foo` would incorrectly not be returned as type).
* Only the relevant scopes will now be searched for the type of variables, previously all code was examined, even code outside the current scope.
* Descriptions after the `@var` tag, i.e. `@var Foo $foo My description` , will now be used as fall back when there is no short description present.
* The wrong type was sometimes shown for variables as their type was determined at the point they were found instead of the point at which they were requested.
* Functions that had no docblock were wrongly assumed to return 'void' (or 'self' in the case of constructors). This only applies to functions that do have a docblock, but no `@return` tag in the docblock.
* Support for the short annotation style, `/** @var FooClass */`, was dropped. The reason for this is that it's not supported by any IDE and is very specific to this package. It's also completely inflexible because it needs to be directly above the last assignment or other type deduction (such as a catch block) for it to be picked up incorrectly. The other annotation styles have none of these restrictions and also work in IDE's such as PHPStorm.

### Changes for developers
* Changes to the service
  * `determineFullClassName` will now return basic types as is, without prefixing them with the current namespace.
  * A new method `isBasicType` has been introduced, that will return true for basic types such as "int", "BOOL", "array", "string", ...
  * The `getDocParams` method has been removed. It was obsolete as the same information is already returned by `getClassInfo`. Also more caches can be reused by using `getClassInfo`.
  * The `autocomplete` method has been removed. It was confusing and also mostly obsolete as its functionality can already be mimicked through other methods (it was only internally used).
  * Data returned about methods, constants, functions and structures will no longer have an 'args' property containing information such as descriptions. Instead these were moved up one level (in other words you can just replace the `.args.property` with just `.property` everywhere). It wasn't clear what exactly belonged in `args` and what didn't, hence its entire removal.

## 0.2.0
### Features and enhancements
* There was no convenient visual indicator of when indexing failed, a label is now shown in the status bar if that is indeed the case.
* When the initial PHP process that indexes the entire project fails or is killed, it will now be picked up and displayed as an error.
* The list of variables returned will now try to skip scopes that don't apply. For example, you will now only see variables that are relevant to your closure when inside one.
* It is now possible to specify a list of additional scripts to load, which allows you to add things such as bootstrap scripts or scripts with global helper functions, which will then be made available to other packages (such as autocompletion).
* The return type of your global functions will now be correctly analyzed, the following will now work:

```php
/**
 * @return \DateTime
 */
function foo()
{

}

foo()-> // Autocompletion for DateTime.
```

### Bugs fixed
* Fixed the 'className.split is not a function' error popping up sometimes.
* Fixed type hints from function parameters not being correctly deduced in some cases.
* Return values such as `\DateTime` (with a leading slash) were not always being found.
* Numbers and underscores were not permitted in class names in several locations (they are now).
* The PHP FileParser will no longer trip over class docblocks containing the pattern `class MyClass`.
* Classes from this package are now no longer included in the class list and will no longer be indexed.
* Fix several issues with autocompletion of `(new Foo())->` in corner cases such as inside arrays and function calls.
* Global class names in combination with the 'new' operator such as `new \My\Class` were not properly having their type deduced (and e.g. getting no autocompletion as a result).
* Fixed an issue where the package would attempt to index the project on shutdown. This could result in a message being displayed at shutdown about the Atom window not being responsive.

### Changes for developers
* New service methods:
  * `getClassMethod` - Retrieves information about a specific class method.
  * `getClassProperty` - Retrieves information about a specific class property.
  * `getClassConstant` - Retrieves information about a specific class constant.
* Changes to the service:
  * Previously, `getCalledClass` always ignored the last element in a call stack, causing `$this->foo->b` to return the type of `foo` instead of `b`. Because this behavior is unexpected and undocumented, this no longer happens. To maintain this 'feature', a new parameter `ignoreLastElement` has been added that can be set to true to restore this behavior (i.e. it will return the type of `foo`). Setting it to false will return the type of `b` instead.
  * `getGlobalFunctions` will now also return user-defined global functions (i.e. non-internal global functions).
  * `getGlobalConstants` will now also return information about if a constant is built-in or not (as opposed to user defined).
  * `getAvailableVariables` now returns an object with variable names mapped to information such as their type (if found).
  * `getClassMemberAt` will now return the correct member if a structure has a property and a method with the same name.
  * `getCalledClass` is now called `getResultingTypeAt` to better indicate what it does and that it needs a buffer position.
  * Class constants will now contain information about their declaring class and declaring structure, just like other members.
  * Several methods such as `getClassInfo` now take an additional parameter to make them execute asynchronously (a promise will be returned instead of the actual results).

## 0.1.0
* Initial release.<|MERGE_RESOLUTION|>--- conflicted
+++ resolved
@@ -1,13 +1,11 @@
-<<<<<<< HEAD
 ## 0.7.0
 ### Changes for developers
 * Changes to the service
   * A new method `semanticLint` is now available that can semantically lint files and return various issues with it.
-=======
+
 ## 0.6.5
 ### Bugs fixed
 * Reintroduced the xdebug max nesting level, but this time set it to a ridiculously large number for compatibility.
->>>>>>> c02c317c
 
 ## 0.6.4
 ### Bugs fixed
