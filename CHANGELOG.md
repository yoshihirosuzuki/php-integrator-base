--- conflicted
+++ resolved
@@ -1,4 +1,3 @@
-<<<<<<< HEAD
 ## 0.9.0
 ### Features and enhancements
 * Indexing performance has been improved, especially the scanning phase (before the progress bar actually started filling) has been improved.
@@ -10,11 +9,10 @@
   * Classes didn't return information about whether they have a docblock or documentation.
   * When fetching class information, types were sometimes returned without their leading slash.
   * The `semanticLint` method now takes an `options` object that allows you to disable certain parts of the linting process.
-=======
+
 ## 0.8.2
 ### Bugs fixed
 * Fixed the argument index (used by the call tips package) not being correct for function calls containing SQL strings.
->>>>>>> dd9d9546
 
 ## 0.8.1
 ### Bugs fixed
