--- conflicted
+++ resolved
@@ -1,8 +1,7 @@
-<<<<<<< HEAD
 ## 1.1.0
 ### Features and enhancements
 * At least PHP 5.5 is now required to run the service. PHP 5.4 has been declared end of life for quite some time now and 5.5 will be declared end of life 10 July 2016. This does not affect the code you can actually write, the indexer still supports PHP 5.2 up to PHP 7.0, it is just the PHP interpreter running the indexer that had a required version bump.
-=======
+
 ## 1.0.6
 ### Bugs fixed
 * Fixed docblock correctness linting going haywire when there were unicode characters inside the docblock.
@@ -10,7 +9,6 @@
 ## 1.0.5
 ### Bugs fixed
 * Attempt to fix the cache permission denied issue on Windows by using a different caching directory.
->>>>>>> 998b283d
 
 ## 1.0.4
 ### Bugs fixed
