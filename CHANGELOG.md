--- conflicted
+++ resolved
@@ -1,13 +1,11 @@
-<<<<<<< HEAD
 ## 0.7.0
 ### Changes for developers
 * Changes to the service
   * A new method `semanticLint` is now available that can semantically lint files and return various issues with it.
-=======
+
 ## 0.6.10
 ### Bugs fixed
 * Fixed the type resolver (--resolve-type) returning types prefixed with a leading slash when a file had no namespace, which is unnecessary and confusing as this slash isn't prepended anywhere else.
->>>>>>> a2dd0a80
 
 ## 0.6.9
 ### Bugs fixed
