<<<<<<< HEAD
## 0.5.0
### Changes for developers
* Changes to the service
  * Popovers will, by default, no longer catch pointer events (making them click-through).
  * A new method `getInvocationInfoAt` is now available that allows fetching information about the function or method being invoked at the specified cursor position in an editor.
=======
## 0.4.6
### Bugs Fixed
* Fixed types sometimes showing up as [Object object] because the indexer was incorrectly saving an object instead of a string type.
>>>>>>> 9dd22388

## 0.4.5
### Bugs Fixed
* Fixed magic properties ending up in the index with a dollar sign in their name.
* Fixed built-in class constants being indexed by value instead of name. This also resulted in a constraint error in the database. (thanks to [@tocjent](https://github.com/tocjent))

## 0.4.4
### Bugs Fixed
* Do not try to index structural elements that do not have a namespaced name, which can happen for anonymous PHP 7 classes.

## 0.4.3
### Bugs Fixed
* Disable the xdebug nesting limit to -1, which was posing problems when resolving names.

## 0.4.2
### Bugs Fixed
* Fixed the `indexes` folder not automatically being created.

## 0.4.1
### Bugs Fixed
* Removed the 'old version' note from the README.

## 0.4.0
### Features and enhancements
* The PHP side now no longer uses Reflection, but a php-parser-based incremental indexer. This has the following advantages:
  * Composer is no longer required.
  * Autoloading is no longer required.
  * Multiple structural elements (classes) in a file will correctly end up in the index.
  * Parsing is inherently more correct, no more misbehaving corner cases or regex-based parsing.
  * Incremental indexing, no more composer classmap dumping on startup and a long indexing process.
  * Paves the road for the future more detailed parsing, analyzing and better performance. (As a side-effect, the PHP side can also be used for other editors than Atom.)
  * The package still requires PHP >= 5.4, but the code you're writing can be anything that php-parser 2 supports, which is currently PHP >= 5.2 up to (and including) PHP 7. Note that the CoffeeScript side has not changed and also does some regex-based parsing, which may still lack some functionality (especially with relation to PHP 7).

* Made it possible to make magic members static. This is not documented in phpDocumentor's documentation, but useful and also used by PHPStorm:

```php
/**
 * @method static void foo()
 * @property static Foo $test
 */
class Foo
{
    ...
}
```

* Added menu items for some commands.
* The progress bar will now actually show progress, which is useful for large projects.
* There is now a command available in the command palette to reindex your project (thanks to [@wcatron](https://github.com/wcatron)).
* Similarly, there is now also a command available to forcibly reindex the project (i.e. remove the entire database first).

### Bugs fixed
* A progress bar will no longer be shown for windows opened without a project.
* Methods returning `static` were not properly resolving to the current class if they were not overridden (they were resolving to the closest parent class that defined them).
* Project and file paths that contain spaces should no longer pose a problem (thanks to [@wcatron](https://github.com/wcatron)).

### Changes for developers
* Changes to the service
  * Constants and class properties will now retrieve their start line as well. These items not being available was previously manually worked around in the php-integrator-navigation package. This manual workaround is now present in the base package as CoffeeScript should not have to bend itself backwards to get this information because PHP Reflection didn't offer it.
  * `declaringStructure` will now also contain a `startLineMember` property that indicates the start line of the member in the structural element.
  * Retrieving types for the list of local variables has been disabled for now as the performance impact is too large in longer functions. It may be reactivated in a future release.
  * Constructor information is no longer retrieved when fetching the class list as the performance hit is too large. In fact, this was also the case before the new indexer, but then a cache file was used, which was never properly updated with new classes and was the result of the very long indexing process at start-up.
  * `deprecated` was renamed to `isDeprecated` for consistency.
  * `wasFound` was removed when fetching class (structural element) information as a failure status is now returned instead.
  * `class` was removed when fetching class (structural element) information as this information is already available in the `name` property.
  * `isMethod` and `isProperty` were removed as they are no longer necessary since members are now in separate associative arrays.
  * Added the more specific convenience methods `getClassMethodAt`, `getClassPropertyAt` and `getClassConstantAt`.
  * `isTrait`, `isInterface` and `isClass` were replaced with a single string `type` property.
  * Functions and methods no longer return a separate `parameters` and `optionals` property. The two have now been merged and provide more information (such as whether the parameters are a reference, variadic, optional, ...).

## 0.3.1
### Bugs Fixed
* Fixed methods returning `static`, `self` or `$this` not properly having their full type deduced.
* Fixed inline type override annotations not being able to contain descriptions (e.g. `/** @var Class $foo Some description. */`).

## 0.3.0
### Features and enhancements
* Performance in general should be improved as the same parsing operations are now cached as often as possible.
* Types of variables that are assigned to basic type expressions will now be deduced properly instead of just having the expression as type:

```php
$var = 5;    // $var = int
$var = 5.0;  // $var = float
$var = true; // $var = bool
$var = "";   // $var = string
$var = [];   // $var = array
```

* If statements that have (only) an 'instanceof' of a variable in them will now be used to deduce the type of a variable. (More complex if statements will, at least for now, not be picked up.) For example (when using php-integrator-autocomplete-plus):

```php
if ($foo instanceof Foo) {
    $foo-> // Autocompletion for Foo will be shown.
}
```

* Closures will now be detected, for example (when using php-integrator-autocomplete-plus):

```php
$foo = function () {

};

$foo-> // Autocompletion for Closure, listing bind and bindTo.
```

* Added support for parsing magic properties and methods for classes, which will now also be returned (property-read and property-write are also returned):

```php
/**
 * @property Foo $someProperty A description.
 * @method magicFoo($param1, array $param2 = null) My magic method.
 */
class MyClass
{

}
```

### Bugs fixed
* The indexer will no longer try to index PHP files that don't belong to the project on save.
* Docblock parameters weren't being analyzed for deducing the type of local variables when in a global function.
* Types of variables that had their assigned values spread over multiple lines will now correctly have their type deduced.
* In rare cases, types could not be properly deduced, such as in `$a = ['b' => (new Foo())->]` (`Foo` would incorrectly not be returned as type).
* Only the relevant scopes will now be searched for the type of variables, previously all code was examined, even code outside the current scope.
* Descriptions after the `@var` tag, i.e. `@var Foo $foo My description` , will now be used as fall back when there is no short description present.
* The wrong type was sometimes shown for variables as their type was determined at the point they were found instead of the point at which they were requested.
* Functions that had no docblock were wrongly assumed to return 'void' (or 'self' in the case of constructors). This only applies to functions that do have a docblock, but no `@return` tag in the docblock.
* Support for the short annotation style, `/** @var FooClass */`, was dropped. The reason for this is that it's not supported by any IDE and is very specific to this package. It's also completely inflexible because it needs to be directly above the last assignment or other type deduction (such as a catch block) for it to be picked up incorrectly. The other annotation styles have none of these restrictions and also work in IDE's such as PHPStorm.

### Changes for developers
* Changes to the service
  * `determineFullClassName` will now return basic types as is, without prefixing them with the current namespace.
  * A new method `isBasicType` has been introduced, that will return true for basic types such as "int", "BOOL", "array", "string", ...
  * The `getDocParams` method has been removed. It was obsolete as the same information is already returned by `getClassInfo`. Also more caches can be reused by using `getClassInfo`.
  * The `autocomplete` method has been removed. It was confusing and also mostly obsolete as its functionality can already be mimicked through other methods (it was only internally used).
  * Data returned about methods, constants, functions and structures will no longer have an 'args' property containing information such as descriptions. Instead these were moved up one level (in other words you can just replace the `.args.property` with just `.property` everywhere). It wasn't clear what exactly belonged in `args` and what didn't, hence its entire removal.

## 0.2.0
### Features and enhancements
* There was no convenient visual indicator of when indexing failed, a label is now shown in the status bar if that is indeed the case.
* When the initial PHP process that indexes the entire project fails or is killed, it will now be picked up and displayed as an error.
* The list of variables returned will now try to skip scopes that don't apply. For example, you will now only see variables that are relevant to your closure when inside one.
* It is now possible to specify a list of additional scripts to load, which allows you to add things such as bootstrap scripts or scripts with global helper functions, which will then be made available to other packages (such as autocompletion).
* The return type of your global functions will now be correctly analyzed, the following will now work:

```php
/**
 * @return \DateTime
 */
function foo()
{

}

foo()-> // Autocompletion for DateTime.
```

### Bugs fixed
* Fixed the 'className.split is not a function' error popping up sometimes.
* Fixed type hints from function parameters not being correctly deduced in some cases.
* Return values such as `\DateTime` (with a leading slash) were not always being found.
* Numbers and underscores were not permitted in class names in several locations (they are now).
* The PHP FileParser will no longer trip over class docblocks containing the pattern `class MyClass`.
* Classes from this package are now no longer included in the class list and will no longer be indexed.
* Fix several issues with autocompletion of `(new Foo())->` in corner cases such as inside arrays and function calls.
* Global class names in combination with the 'new' operator such as `new \My\Class` were not properly having their type deduced (and e.g. getting no autocompletion as a result).
* Fixed an issue where the package would attempt to index the project on shutdown. This could result in a message being displayed at shutdown about the Atom window not being responsive.

### Changes for developers
* New service methods:
  * `getClassMethod` - Retrieves information about a specific class method.
  * `getClassProperty` - Retrieves information about a specific class property.
  * `getClassConstant` - Retrieves information about a specific class constant.
* Changes to the service:
  * Previously, `getCalledClass` always ignored the last element in a call stack, causing `$this->foo->b` to return the type of `foo` instead of `b`. Because this behavior is unexpected and undocumented, this no longer happens. To maintain this 'feature', a new parameter `ignoreLastElement` has been added that can be set to true to restore this behavior (i.e. it will return the type of `foo`). Setting it to false will return the type of `b` instead.
  * `getGlobalFunctions` will now also return user-defined global functions (i.e. non-internal global functions).
  * `getGlobalConstants` will now also return information about if a constant is built-in or not (as opposed to user defined).
  * `getAvailableVariables` now returns an object with variable names mapped to information such as their type (if found).
  * `getClassMemberAt` will now return the correct member if a structure has a property and a method with the same name.
  * `getCalledClass` is now called `getResultingTypeAt` to better indicate what it does and that it needs a buffer position.
  * Class constants will now contain information about their declaring class and declaring structure, just like other members.
  * Several methods such as `getClassInfo` now take an additional parameter to make them execute asynchronously (a promise will be returned instead of the actual results).

## 0.1.0
* Initial release.<|MERGE_RESOLUTION|>--- conflicted
+++ resolved
@@ -1,14 +1,12 @@
-<<<<<<< HEAD
 ## 0.5.0
 ### Changes for developers
 * Changes to the service
   * Popovers will, by default, no longer catch pointer events (making them click-through).
   * A new method `getInvocationInfoAt` is now available that allows fetching information about the function or method being invoked at the specified cursor position in an editor.
-=======
+
 ## 0.4.6
 ### Bugs Fixed
 * Fixed types sometimes showing up as [Object object] because the indexer was incorrectly saving an object instead of a string type.
->>>>>>> 9dd22388
 
 ## 0.4.5
 ### Bugs Fixed
