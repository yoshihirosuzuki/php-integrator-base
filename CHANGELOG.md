<<<<<<< HEAD
## 0.5.0
### Features and enhancements
* Indexing will now happen continuously (onDidStopChanging of the text buffer) instead of only on save.

### Bugs Fixed
* Fixed paths with spaces not indexing properly on Windows. (thanks to [@dipyalov](https://github.com/dipyalov))

### Changes for developers
* Changes to the service
  * Popovers will, by default, no longer catch pointer events (making them click-through).
  * A new method `getInvocationInfoAt` is now available that allows fetching information about the function or method being invoked at the specified cursor position in an editor.
=======
## 0.4.9
### Bugs Fixed
* Fixed the type of function or method parameters that were not documented incorrectly being set to the type of `$this`.
>>>>>>> 33a8c14b

## 0.4.8
### Bugs Fixed
* The command names in the command palette will now be separated by spaces.
* The indexer will no longer show warnings when `file_get_contents` fails. This will be caught and a warning will be displayed in verbose mode instead, ensuring that it will no longer cause indexing to fail in its entirety.
* Fixed interfaces extending multiple other interfaces only having the first parent interface examined. This resulted in some class members not being listed if you implemented such an interface and could also result in files being scanned in the incorrect order (i.e. a child interface before a parent interface). This also resulted in a minor performance increase when fetching class information regarding inheritance as less queries are performed.

## 0.4.7
### Bugs Fixed
* Bump the database version.

## 0.4.6
### Bugs Fixed
* Fixed types sometimes showing up as [Object object] because the indexer was incorrectly saving an object instead of a string type.
* Fixed built-in functions not having an empty array serialized to the throws_serialized field, resulting in warnings when iterating over them, which in turn caused problems on the CoffeeScript side.

## 0.4.5
### Bugs Fixed
* Fixed magic properties ending up in the index with a dollar sign in their name.
* Fixed built-in class constants being indexed by value instead of name. This also resulted in a constraint error in the database. (thanks to [@tocjent](https://github.com/tocjent))

## 0.4.4
### Bugs Fixed
* Do not try to index structural elements that do not have a namespaced name, which can happen for anonymous PHP 7 classes.

## 0.4.3
### Bugs Fixed
* Disable the xdebug nesting limit by setting it to -1, which was posing problems when resolving names.

## 0.4.2
### Bugs Fixed
* Fixed the `indexes` folder not automatically being created.

## 0.4.1
### Bugs Fixed
* Removed the 'old version' note from the README.

## 0.4.0
### Features and enhancements
* The PHP side now no longer uses Reflection, but a php-parser-based incremental indexer. This has the following advantages:
  * Composer is no longer required.
  * Autoloading is no longer required.
  * Multiple structural elements (classes) in a file will correctly end up in the index.
  * Parsing is inherently more correct, no more misbehaving corner cases or regex-based parsing.
  * Incremental indexing, no more composer classmap dumping on startup and a long indexing process.
  * Paves the road for the future more detailed parsing, analyzing and better performance. (As a side-effect, the PHP side can also be used for other editors than Atom.)
  * The package still requires PHP >= 5.4, but the code you're writing can be anything that php-parser 2 supports, which is currently PHP >= 5.2 up to (and including) PHP 7. Note that the CoffeeScript side has not changed and also does some regex-based parsing, which may still lack some functionality (especially with relation to PHP 7).

* Made it possible to make magic members static. This is not documented in phpDocumentor's documentation, but useful and also used by PHPStorm:

```php
/**
 * @method static void foo()
 * @property static Foo $test
 */
class Foo
{
    ...
}
```

* Added menu items for some commands.
* The progress bar will now actually show progress, which is useful for large projects.
* There is now a command available in the command palette to reindex your project (thanks to [@wcatron](https://github.com/wcatron)).
* Similarly, there is now also a command available to forcibly reindex the project (i.e. remove the entire database first).

### Bugs fixed
* A progress bar will no longer be shown for windows opened without a project.
* Methods returning `static` were not properly resolving to the current class if they were not overridden (they were resolving to the closest parent class that defined them).
* Project and file paths that contain spaces should no longer pose a problem (thanks to [@wcatron](https://github.com/wcatron)).

### Changes for developers
* Changes to the service
  * Constants and class properties will now retrieve their start line as well. These items not being available was previously manually worked around in the php-integrator-navigation package. This manual workaround is now present in the base package as CoffeeScript should not have to bend itself backwards to get this information because PHP Reflection didn't offer it.
  * `declaringStructure` will now also contain a `startLineMember` property that indicates the start line of the member in the structural element.
  * Retrieving types for the list of local variables has been disabled for now as the performance impact is too large in longer functions. It may be reactivated in a future release.
  * Constructor information is no longer retrieved when fetching the class list as the performance hit is too large. In fact, this was also the case before the new indexer, but then a cache file was used, which was never properly updated with new classes and was the result of the very long indexing process at start-up.
  * `deprecated` was renamed to `isDeprecated` for consistency.
  * `wasFound` was removed when fetching class (structural element) information as a failure status is now returned instead.
  * `class` was removed when fetching class (structural element) information as this information is already available in the `name` property.
  * `isMethod` and `isProperty` were removed as they are no longer necessary since members are now in separate associative arrays.
  * Added the more specific convenience methods `getClassMethodAt`, `getClassPropertyAt` and `getClassConstantAt`.
  * `isTrait`, `isInterface` and `isClass` were replaced with a single string `type` property.
  * Functions and methods no longer return a separate `parameters` and `optionals` property. The two have now been merged and provide more information (such as whether the parameters are a reference, variadic, optional, ...).

## 0.3.1
### Bugs Fixed
* Fixed methods returning `static`, `self` or `$this` not properly having their full type deduced.
* Fixed inline type override annotations not being able to contain descriptions (e.g. `/** @var Class $foo Some description. */`).

## 0.3.0
### Features and enhancements
* Performance in general should be improved as the same parsing operations are now cached as often as possible.
* Types of variables that are assigned to basic type expressions will now be deduced properly instead of just having the expression as type:

```php
$var = 5;    // $var = int
$var = 5.0;  // $var = float
$var = true; // $var = bool
$var = "";   // $var = string
$var = [];   // $var = array
```

* If statements that have (only) an 'instanceof' of a variable in them will now be used to deduce the type of a variable. (More complex if statements will, at least for now, not be picked up.) For example (when using php-integrator-autocomplete-plus):

```php
if ($foo instanceof Foo) {
    $foo-> // Autocompletion for Foo will be shown.
}
```

* Closures will now be detected, for example (when using php-integrator-autocomplete-plus):

```php
$foo = function () {

};

$foo-> // Autocompletion for Closure, listing bind and bindTo.
```

* Added support for parsing magic properties and methods for classes, which will now also be returned (property-read and property-write are also returned):

```php
/**
 * @property Foo $someProperty A description.
 * @method magicFoo($param1, array $param2 = null) My magic method.
 */
class MyClass
{

}
```

### Bugs fixed
* The indexer will no longer try to index PHP files that don't belong to the project on save.
* Docblock parameters weren't being analyzed for deducing the type of local variables when in a global function.
* Types of variables that had their assigned values spread over multiple lines will now correctly have their type deduced.
* In rare cases, types could not be properly deduced, such as in `$a = ['b' => (new Foo())->]` (`Foo` would incorrectly not be returned as type).
* Only the relevant scopes will now be searched for the type of variables, previously all code was examined, even code outside the current scope.
* Descriptions after the `@var` tag, i.e. `@var Foo $foo My description` , will now be used as fall back when there is no short description present.
* The wrong type was sometimes shown for variables as their type was determined at the point they were found instead of the point at which they were requested.
* Functions that had no docblock were wrongly assumed to return 'void' (or 'self' in the case of constructors). This only applies to functions that do have a docblock, but no `@return` tag in the docblock.
* Support for the short annotation style, `/** @var FooClass */`, was dropped. The reason for this is that it's not supported by any IDE and is very specific to this package. It's also completely inflexible because it needs to be directly above the last assignment or other type deduction (such as a catch block) for it to be picked up incorrectly. The other annotation styles have none of these restrictions and also work in IDE's such as PHPStorm.

### Changes for developers
* Changes to the service
  * `determineFullClassName` will now return basic types as is, without prefixing them with the current namespace.
  * A new method `isBasicType` has been introduced, that will return true for basic types such as "int", "BOOL", "array", "string", ...
  * The `getDocParams` method has been removed. It was obsolete as the same information is already returned by `getClassInfo`. Also more caches can be reused by using `getClassInfo`.
  * The `autocomplete` method has been removed. It was confusing and also mostly obsolete as its functionality can already be mimicked through other methods (it was only internally used).
  * Data returned about methods, constants, functions and structures will no longer have an 'args' property containing information such as descriptions. Instead these were moved up one level (in other words you can just replace the `.args.property` with just `.property` everywhere). It wasn't clear what exactly belonged in `args` and what didn't, hence its entire removal.

## 0.2.0
### Features and enhancements
* There was no convenient visual indicator of when indexing failed, a label is now shown in the status bar if that is indeed the case.
* When the initial PHP process that indexes the entire project fails or is killed, it will now be picked up and displayed as an error.
* The list of variables returned will now try to skip scopes that don't apply. For example, you will now only see variables that are relevant to your closure when inside one.
* It is now possible to specify a list of additional scripts to load, which allows you to add things such as bootstrap scripts or scripts with global helper functions, which will then be made available to other packages (such as autocompletion).
* The return type of your global functions will now be correctly analyzed, the following will now work:

```php
/**
 * @return \DateTime
 */
function foo()
{

}

foo()-> // Autocompletion for DateTime.
```

### Bugs fixed
* Fixed the 'className.split is not a function' error popping up sometimes.
* Fixed type hints from function parameters not being correctly deduced in some cases.
* Return values such as `\DateTime` (with a leading slash) were not always being found.
* Numbers and underscores were not permitted in class names in several locations (they are now).
* The PHP FileParser will no longer trip over class docblocks containing the pattern `class MyClass`.
* Classes from this package are now no longer included in the class list and will no longer be indexed.
* Fix several issues with autocompletion of `(new Foo())->` in corner cases such as inside arrays and function calls.
* Global class names in combination with the 'new' operator such as `new \My\Class` were not properly having their type deduced (and e.g. getting no autocompletion as a result).
* Fixed an issue where the package would attempt to index the project on shutdown. This could result in a message being displayed at shutdown about the Atom window not being responsive.

### Changes for developers
* New service methods:
  * `getClassMethod` - Retrieves information about a specific class method.
  * `getClassProperty` - Retrieves information about a specific class property.
  * `getClassConstant` - Retrieves information about a specific class constant.
* Changes to the service:
  * Previously, `getCalledClass` always ignored the last element in a call stack, causing `$this->foo->b` to return the type of `foo` instead of `b`. Because this behavior is unexpected and undocumented, this no longer happens. To maintain this 'feature', a new parameter `ignoreLastElement` has been added that can be set to true to restore this behavior (i.e. it will return the type of `foo`). Setting it to false will return the type of `b` instead.
  * `getGlobalFunctions` will now also return user-defined global functions (i.e. non-internal global functions).
  * `getGlobalConstants` will now also return information about if a constant is built-in or not (as opposed to user defined).
  * `getAvailableVariables` now returns an object with variable names mapped to information such as their type (if found).
  * `getClassMemberAt` will now return the correct member if a structure has a property and a method with the same name.
  * `getCalledClass` is now called `getResultingTypeAt` to better indicate what it does and that it needs a buffer position.
  * Class constants will now contain information about their declaring class and declaring structure, just like other members.
  * Several methods such as `getClassInfo` now take an additional parameter to make them execute asynchronously (a promise will be returned instead of the actual results).

## 0.1.0
* Initial release.<|MERGE_RESOLUTION|>--- conflicted
+++ resolved
@@ -1,4 +1,3 @@
-<<<<<<< HEAD
 ## 0.5.0
 ### Features and enhancements
 * Indexing will now happen continuously (onDidStopChanging of the text buffer) instead of only on save.
@@ -10,11 +9,10 @@
 * Changes to the service
   * Popovers will, by default, no longer catch pointer events (making them click-through).
   * A new method `getInvocationInfoAt` is now available that allows fetching information about the function or method being invoked at the specified cursor position in an editor.
-=======
+
 ## 0.4.9
 ### Bugs Fixed
 * Fixed the type of function or method parameters that were not documented incorrectly being set to the type of `$this`.
->>>>>>> 33a8c14b
 
 ## 0.4.8
 ### Bugs Fixed
