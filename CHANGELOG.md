--- conflicted
+++ resolved
@@ -1,13 +1,11 @@
-<<<<<<< HEAD
 ## 0.7.0
 ### Changes for developers
 * Changes to the service
   * A new method `semanticLint` is now available that can semantically lint files and return various issues with it.
-=======
+
 ## 0.6.8
 ### Bugs fixed
 * Fixed no namespace being generated internally, resulting in notifications being shown relating to no namespace being found.
->>>>>>> 5119cf74
 
 ## 0.6.7
 ### Bugs fixed
