<<<<<<< HEAD
## 0.10.0
### Features and enhancements
* Minor performance improvements when calculating the global class list.
* Annotation tags in docblocks will now be subject to unknown class examination.
* A caching layer was introduced that will drastically cut down on time needed to calculate information about structures. This information is used almost everywhere throughout the code so an increase in responsiveness should be noticable across the board. This will especially be the case in complex classes that have many dependencies. The cache files will be stored in your system's temporary folder so they will get recycled automatically when necessary.
* Type deduction learned how to deal with ternary expressions where both operands have the same resulting type:

```php
$a1 = new A();
$a2 = new A();

$a = true ? $a1 : $a2;

$a-> // Did not work before. Will now autocomplete A, as the type is guaranteed.

$b1 = new B();
$b2 = new \B();

$b = $b1 ?: $b2;

$b-> // Did not work before. Will now autocomplete B, for the same reasons.
```

* Type deduction learned how to deal with ternary expressions containing instanceof:

```php
$a = ($foo instanceof Foo) ? $foo-> // Will now autocomplete Foo.
```

### Bugs fixed
* The type of global built-in function parameters was not getting analyzed correctly.
* Built-in functions that have invalid UTF-8 characters in their name are now ignored.
* Docblock types did not always get precedence over type hints of function or method parameters.
* Use statements are no longer marked as unused if they are used inside docblocks as annotation.
* Parameters that have the type `self` (in docblock or type hint), `static` or `$this` (in docblock) will now correctly be examined.
* Don't freeze up until the call stack overflows when classes try to implement themeselves (as interface) or use themselves (as trait).
* Foreach statements that contain a list() expression as value will no longer cause an error (e.g. `foreach ($array as list($a, $b)) { ... }`).
* Type localization didn't work properly for classlikes that were in the same namespace as the active one. For example, in namespace `A`, type `\A\B` would be localized to `A\B` instead of just `B`.
* Fixed a classlike suddenly no longer being found if you defined another classlike with the same FQCN in another file (i.e. after copying a file). This happened, most annoyingly, even if you then changed the FQCN in the copied file, and couldn't be fixed without reindexing the original file.
* Static method calls where the class name had a leading slash were not being examined correctly:

```php
$foo = \Foo\Bar::method();
$foo-> // Didn't work, should work now.
```

* Type overrides with multiple types were not analyzed properly:

```php
/** @var Foo|null $foo */
$foo-> // Did not work, should work now.
```

* Fix call stacks not correctly being retrieved after the new keyword, for example:

```php
$test = new $this-> // Was seen as "new $this" rather than just "$this".
```

* Fix overridden or implemented methods with different parameter lists losing information about their changed parameter list. Whenever such a method now specifies different parameters than the "parent" method, parameters are no longer inherited and a docblock should be specified to document them.

```php
class A
{
    /**
     * @param Foo $foo
     */
    public function __construct($foo) { ... }
}

class B extends A
{
    // Previously, these two parameters would get overwritten and the parameter list would be
    // just "$foo" as the parent documentation is inherited.
    public function __construct($bar, $test) { ... }
}
```

* Conditionals with instanceof in them will now no longer be examined outside their scope:

```php
if ($foo instanceof Foo) {
    $foo-> // Autocompletion for Foo as before.
}

$foo-> // Worked before, now no longer works.
```

* More elaborate inline docblocks with type annotations will now also be parsed:

```php
/**
 * Some documentation.
 *
 * @var D $d A description.
 */
$d = 5;
$d-> // Didn't work because a docblock spanning multiple lines was not examined, should work now.
```

* Compound class property statements now properly have their docblocks examined:

```php
/**
 * This is the summary.
 *
 * This is a long description.
 *
 * @var Foo1 $testProperty1 A description of the first property.
 * @var Foo2 $testProperty2 A description of the second property.
 */
protected $testProperty1, $testProperty2;
```

* In property docblocks with ambiguous summary and `@var` descriptions, the more specific `@var` will now take precedence. This more neatly fits in with the compound statements described above:

```php
/**
 * This is the docblock summary, it will not be used or available anywhere as it is overridden below.
 *
 * This is a long description. It will be used as long description for all of the properties described below.
 *
 * @var Foo1 $testProperty1 A description of the first property. This will be used as the summary of this property.
 */
protected $testProperty1;
```

### Changes for developers
* All structural elements that involve types will now return arrays of type objects instead of a single type object. The following methods have been renamed to reflect this change:
  * `deduceType` -> `deduceTypes`.
  * `getVariableType` -> `getVariableTypes`.
  * `getResultingTypeAt` -> `getResultingTypesAt`.
  * `getVariableTypeByOffset` -> `getVariableTypesByOffset`.
* An `isFinal` property is now returned for classes and methods.
* An `isNullable` property is now returned for function and method parameters.
* A `defaultValue` property is now returned for function and method parameters with the default value in string format.
* `resolveType` will now also return types with a leading slash, consistent with other commands.
* Return types for functions and types for function parameters will now also include a `typeHint` property that is set to the actual type hint that was specified (the type and resolvedType fall back to the docblock if it is present).
* `localizeType` will now return the FQCN instead of null if it couldn't localize a type based on use statements. The reasoning behind this is that you want a localized version of the type you pass, if there are no use statements to localize it, the FQCN is the only way to address the type locally.
* The format the descriptions are returned in has changed; there is no more `descriptions` property that has a `short` and `long` property. Instead, there is now the `shortDescription` and `longDescription` property. Similarly, the description of the return value of functions and methods has moved to `returnDescription` and the description of the type of properties and constants to `typeDescription`.
=======
## 0.9.4
### Bugs fixed
* Fixed the database handle never being closed after it was opened.
>>>>>>> f08c6b70

## 0.9.3
### Bugs fixed
* Fixed variables nclosure use statements not having their type resolved properly in some corner cases.

## 0.9.2
### Bugs fixed
* (Attempt to) fix indexing for built-in classes returning malformed method parameters.

## 0.9.1
### Bugs fixed
* Fixed variables used in closure use statements not having their type resolved from the parent scope, for example:

```php
$a = new B();

$closure = new function () use ($a) {
    $a-> // Now correctly resolves to 'B' instead of not working at all.
};
```

## 0.9.0
### Features and enhancements
* An error will now be shown if your SQLite version is out of date.
* Unknown classes in docblocks will now actually be underlined instead of the structural element they were part of.
* Indexing performance has been improved, especially the scanning phase (before the progress bar actually started filling) has been improved.
* Indexing is now more fault-tolerant: in some cases, indexing will still be able to complete even if there are syntax errors in the file.
* Docblock types now take precedence over type hints. The reason for this is that docblock types are optional and they can be more specific. Take for example, the fluent interface for setters, PHP does not allow specifying `static` or `$this` as a return type using scalar type hinting, but you may still want to automatically resolve to child classes when the setter is inherited:

```php
/**
 * @return static
 */
public function setFoo(string $foo): self
{

}
```

### Bugs fixed
* The return type of PHP 7 methods was not properly used as fallback.
* If you (incorrectly) declare or define the same member twice in a class, one of them will now no longer be picked up as an override.
* The `@inheritDoc` syntax without curly braces wasn't always correctly being handled, resulting in docblocks containing only them still being treated as actual docblocks that weren't inherited.

### Changes for developers
* Semantic linting can now lint docblock correctness.
* Semantic linting will now also return syntax errors.
* Support for calling most methods synchronously has been removed.
* Classes didn't return information about whether they have a docblock or documentation.
* When fetching class information, types were sometimes returned without their leading slash.
* Because of semantic linting now supporting syntax errors, the reindex command will no longer return them.
* Global constants and functions will now also return an FQCN so you can deduce in what namespace they are located.
* When returning types such as `string[]`, the `fullType` was still trying to resolve the type as if it were a class type.
* The reindex command did not return false when indexing failed and the promise was, by consequence, not rejected.
* Added a new command `localizeType` to localize FQCN's based on use statements, turning them back into relative class names.
* The `semanticLint` method now takes an `options` object that allows you to disable certain parts of the linting process.
* Classes will now return information about whether they are usable as annotation or not (determined by an `@Annotation` tag in their docblock). This is non-standard, but is becoming more and more commonly used in the PHP world (e.g. Symfony and Doctrine).

## 0.8.2
### Bugs fixed
* Circular dependencies should no longer freeze but show an error notification instead.
* Fixed the argument index (used by the call tips package) not being correct for function calls containing SQL strings.

## 0.8.1
### Bugs fixed
* Fixed infinite loop occurring when assigning variables to an expression containing themselves.

## 0.8.0
### Features and enhancements
* Some internal logic has been rewritten to support working asynchronously. The existing list of packages have already been adjusted to make use of this change, which will improve apparant responsiveness across the board.
* Memory-mapped I/O is now enabled on the SQLite back end on systems that support it. This can drastically improve performance and latency of some queries. (In a local test with a large codebase, this literally halved a large class information fetch from 250 milliseconds down to 125 milliseconds).
* A project index will now be triggered when the repository (if present) changes statusses. This isn't as aggressive as a file monitor, but will at least remove the annoyance of having to manually rescan when checking out a different branch to avoid incorrect data being served. Events that will trigger this involve:
  * Doing a checkout to switch to a different branch.
  * Modifying a file from the project tree externally and then coming back to Atom.

### Bugs fixed
* Fixed PHP 7 anonymous classes still being parsed.
* Fixed a rare error relating to an "undefined progressStreamCallback".
* Fixed arrays of class names (e.g. `Foo[]`) in docblocks not being semantically linted.
* Fixed `getInvocationInfoAt` incorrectly walking past control keywords such as `elseif`.

### Changes for developers
* Almost all service methods now have an async parameter. It is recommended that you always use this functionality as it will ensure the editor remains responsive for the end user. In a future release, support for synchronous calls **will _probably_ be removed**.
* A new method `deduceType` has been added.
* A new method `getVariableTypeByOffset` has been added.
* `getVariableType`, `getResultingTypeAt`, `resolveTypeAt` and `getInvocationInfoAt` have received an additional parameter, `async`, that will make them (mostly) asynchronous.
* `getVariableType` and `getResultingTypeAt` have been rewritten in PHP. Class types returned by these methods will now _always_ be absolute and _always_ include a leading slash. Previously the returned type was _sometimes_ relative to the current file and _sometimes_ absolute. To make things worse, absolute types _sometimes_ contained a leading slash, leading to confusion. (Scalar types will still not include a leading slash.)
* A new property `hasDocumentation` is now returned for items already having the `hasDocblock` property. The latter will still return false if the docblock is inherited from the parent, but the former will return true in that case.
* The following methods have been removed, they were barely used and just provided very thin wrappers over existing functionality:
  * `getClassMember`
  * `getClassMemberAt`
  * `getClassConstant`
  * `getClassConstantAt`
  * `getClassMethod`
  * `getClassMethodAt`
  * `getClassProperty`
  * `getClassPropertyAt`
  * `getClassSelectorFromEvent` (didn't really belong in the base package).

## 0.7.2
### Bugs fixed
* Fixed minor error where the service version was bumped incorrectly.

## 0.7.1
### Bugs fixed
* Fixed semantic linting not marking use statements in docblocks as used when their types were used inside a type union (e.g. `string|DateTime`).
* Fixed semantic linting not checking if class names in docblocks existed when they occurred inside a type union (e.g. `string|DateTime`).
* Fixed semantic linting not validating class names that were used inside function calls or in class constant fetching.
* Fixed semantic linting marking use statements as unused whilst they were being used inside function calls or in class constant fetching.

### Changes for developers
* Methods will now contain information about whether they are abstract or not.
* Methods will now contain information about whether the method they override was abstract or not.

## 0.7.0
### Features and enhancements
* The SQLite database will now use the WAL journal mode, which offers performance benefits. (See also [the SQLite documentation](https://www.sqlite.org/draft/wal.html) for those interested.)
* Additional checks have been added to ensure the indexing database doesn't go into an invalid state.
* The use of `{@inheritDoc}` to extend long descriptions will now also work for child classes and extending interfaces.
* Indexing will now respond less aggressively to changes in the buffer. Instead of spawning an indexing process unconditionally each time a file stops changing (after a couple hundred milliseconds by default), an indexing process will now only be spawned as soon as the previous one finishes. In essence, if an indexing process is already running, the indexer holds on to the changes and issues a reindex as soon as the previous one finishes. If a file takes very long to index and at this point you make multiple changes to the same file, only the last version will be reindexed (i.e. reindexing actions are not actually queued and the indexer does not need to catch up on a possibly long list of changes).

### Bugs fixed
* Fixed some parameters of magic methods not showing up at all.
* Fixed event handlers not being disposed when the package was deactivated.
* Fixed parameter names for magic methods containing a comma in some cases.
* Fixed parameters for magic methods being incorrectly marked as being optional.
* Return types for magic properties were not being fetched at all.
* Fixed problems with paths containing spaces on anything non-Windows (Linux, Mac OS X, ...).
* Fixed the indexing progress bar disappearing sometimes if you edited a file while it was busy.
* Fixed the `Warning: is_dir(): Unable to find the wrapper "atom"` error showing up in rare cases.
* Fixed call stacks of simple expressions interpolated inside strings not being correctly retrieved.
* Return types for magic methods were not being resolved relative to use statements or the namespace.
* Parameter names for magic methods no longer contain a dollar sign (consistent with everything else).
* Always set the timezone to UTC. (I changed my mind about this, due to reasons listed in [PR #129](https://github.com/Gert-dev/php-integrator-base/pull/129).) (thanks to [@tillkruss](https://github.com/tillkruss)).
* Fixed issues with the indexer not correctly dealing with class names starting with a lower case letter.
* Some non-standard behavior has been removed that may or may not be noticable to users:
  * Constants in traits will no longer be picked up (PHP error).
  * Properties in traits will no longer be scanned for aliases (PHP error).
  * Properties inside interfaces will not be "inherited" anymore (PHP error).

### Changes for developers
* Magic properties and methods will no longer return true for `hasDocblock`.
* `getAvailableVariables` received an extra (optional) `async` parameter.
* `determineCurrentClassName` received an extra (optional) `async` parameter.
* Magic properties and methods now return the class start line as their end line.
* A new method `semanticLint` is now available that can semantically lint files and return various issues with it.
* A new method `getAvailableVariablesByOffset` has been added that allows fetching available variables via an offset in a file. This method is implemented in PHP, supports asynchronous operation and the existing `getAvailableVariables` has been rewritten to use this method.

## 0.6.10
### Bugs fixed
* Fixed the type resolver (--resolve-type) returning types prefixed with a leading slash when a file had no namespace, which is unnecessary and confusing as this slash isn't prepended anywhere else.

## 0.6.9
### Bugs fixed
* Fixed built-in functions not being marked as being built-in.
* Fixed the "Oops, something went wrong!" message when opening a comment that encompassed the rest of the file.

## 0.6.8
### Bugs fixed
* Fixed no internal namespace record being generated when there were no use statements nor a namespace in a file (resulting in notifications being shown relating to no namespace being found).

## 0.6.7
### Bugs fixed
* Fixed incorrect array key being used (`Undefined index: end_line`).
* Notices and warnings from the PHP side will now be shown in the error notification.
* Error reporting is now enabled explicitly in case you have it disabled on a global scale so you can see what is going wrong in the Atom error notification (without having to manually debug it).

## 0.6.6
### Bugs fixed
* Fixed compatibility with PHP < 5.6 by avoiding use of ARRAY_FILTER_USE_KEY.

## 0.6.5
### Bugs fixed
* Reintroduced the xdebug max nesting level, but this time set it to a ridiculously large number for compatibility.

## 0.6.4
### Bugs fixed
* Fixed a minor logic error.

## 0.6.3
### Bugs fixed
* Don't treat invalid JSON output as a JavaScript error, as it's usually not a bug in our package. Just display an error to the user instead.

## 0.6.2
### Bugs fixed
* The "Indexing failed!" message has disappeared. If you wish to know when the indexer is having problems, consider using the new linter package (see also the README).

## 0.6.1
### Bugs fixed
* Removed the dependency on fuzzaldrin.
* Fixed the type of new instances, wrapped in parentheses and spread over several lines, not being properly recognized:

```php
// Works:
(new \IteratorIterator)->

// Fails (fixed):
(new \IteratorIterator(

))->
```

## 0.6.0
### Features and enhancements
* xdebug will now be disabled in the indexer if it is present, it will only slow down the indexer.
* Support for type inference when using the `clone` keyword, for example:

```php
$a = new \DateTime();
$b = clone $a;
$b-> // Autocompletion for DateTime.
```

* The draft PSR-5's `@inheritDoc` is now supported to indicate documentation was not forgotten. Also, note the difference with the non-standard ("incorrect"), yet commonly used, curly brace syntax used by Symfony 2 and other frameworks (which is also supported).

```php
/**
 * @inheritDoc
 */
public function explicitInheritanceAccordingToDraftPsr5()
{
    ...
}

/**
 * {@inheritDoc}
 */
public function incorrectInheritanceButCommonlyUsed()
{
    ...
}
```

### Bugs fixed
* Fixed autocompletion not working after the concatenation operator.
* Fixed author tags that contained mail addresses (such as used in Symfony) being taken up in extended descriptions.
* Fixed an incorrect parameter index being returned in cases where you had array access via keys in function or method invocations.
* Fixed a database constraint error when indexing parameters, which can happen if you have certain PHP extensions enabled (I'm looking at you, ssh2).
* Resolving types is now more correct, taking multiple namespaces per file into account as well as only utilizing use statements that actually apply for a specific line.

### Changes for developers
* A new call `getClassListForFile` takes a file path to filter the class list by.
* `getClassSelectorFromEvent` will no longer return null for built-in classes (you can still easily check this yourself).
* Next to `startLine` information, `endLine` information will now also be returned.
* Fetching class information will now also return information about direct and indirect implemented interfaces and used traits via the properties `parents`, `directParents`, `interfaces`, `directInterfaces`, `traits` and `directTraits`.
* Fetching class information will now also return information about direct children, direct implementors (if it's an interface) and direct users (if it's a trait).
* `determineFullClassName` was split up into two methods (separation of concerns):
  * `determineCurrentClassName` - Takes an editor and a buffer position and returns the FQCN of the class the location is in. The buffer position is now required as a file can contain multiple classes, which were not retrievable before.
  * `resolveType` (with accompanying convenience method `resolveTypeAt`) - Takes an editor, a line, and a type name and resolves that type to its FQCN based on local use statements and namespace rules.

## 0.5.4
### Features and enhancements
* Better error reporting. Exceptions thrown by the PHP side will now be displayed in an Atom error.

### Bugs fixed
* Fixed `getInvocationInfoAt` not giving correct results when inside an argument that was wrapped in parentheses.
* Fixed `getInvocationInfoAt` not giving a correct argument index when inside an array parameter with square brackets.

## 0.5.3
### Bugs fixed
* Fixed expressions inside ternary operators not correctly being fetched.

## 0.5.2
### Bugs fixed
* Fixed an error being thrown when writing code in a PHP file that hadn't been saved yet.

## 0.5.1
### Bugs fixed
* Fixed classes never being marked as being abstract.

## 0.5.0
### Features and enhancements
* Minor performance improvements when resolving local class names from docblocks.
* Indexing will now happen continuously (onDidStopChanging of the text buffer) instead of only on save.
* Descriptions from base classes or base interfaces will now be inherited if no description is present for a child class.
* Type inference has been added for arrays, e.g.:

```php
/** @var Foo[] $list */
foreach ($list as $item) {
    $item-> // Autocompletion will be provided for 'Foo'.
}
```

### Bugs fixed
* Fixed docblocks with an empty throws tag causing the indexer to fail (Filter/Encrypt/Mcrypt.php in Zend 1 has one of these, apparently).
* Fixed types not being properly inferred with the new keyword in combination with keywords such as `self`, `static` and `parent`, e.g. `$foo = new static();`.
* Fixed issues with retrieving types in call stacks including static access, such as `self::$property->foo`.
* Fixed built-in methods and functions having class types as parameters not being properly indexed. Instead, a PHP object would be returned in the parameter list. (Only applies to PHP 7.)
* Fixed paths with spaces not indexing properly on Windows. (thanks to [@dipyalov](https://github.com/dipyalov))
* Fixed variables being assigned to an expression on themselves sometimes not having their correct type deduced, for example:

```php
$foo = new Foo();
$foo = $foo-> // The cursor is here.

moreCode();

// The type would now be based on "$foo = $foo->moreCode()" instead of on "$foo = new Foo()".
```

### Changes for developers
* Popovers will, by default, no longer catch pointer events (making them click-through).
* You can now listen to indexing succeeding or failing using `onDidFinishIndexing` and `onDidFailIndexing`. (thanks to [@tocjent](https://github.com/tocjent))
* The type for parameters of methods will now return the type as it was found in the file. If you wish to access the full resolved class type, you can use the new `fullType` property instead.
* A new method `getInvocationInfoAt` is now available that allows fetching information about the function or method being invoked at the specified cursor position in an editor.

## 0.4.9
### Bugs fixed
* Fixed the type of function or method parameters that were not documented incorrectly being set to the type of `$this`.

## 0.4.8
### Bugs fixed
* The command names in the command palette will now be separated by spaces.
* The indexer will no longer show warnings when `file_get_contents` fails. This will be caught and a warning will be displayed in verbose mode instead, ensuring that it will no longer cause indexing to fail in its entirety.
* Fixed interfaces extending multiple other interfaces only having the first parent interface examined. This resulted in some class members not being listed if you implemented such an interface and could also result in files being scanned in the incorrect order (i.e. a child interface before a parent interface). This also resulted in a minor performance increase when fetching class information regarding inheritance as less queries are performed.

## 0.4.7
### Bugs fixed
* Bump the database version.

## 0.4.6
### Bugs fixed
* Fixed types sometimes showing up as [Object object] because the indexer was incorrectly saving an object instead of a string type.
* Fixed built-in functions not having an empty array serialized to the throws_serialized field, resulting in warnings when iterating over them, which in turn caused problems on the CoffeeScript side.

## 0.4.5
### Bugs fixed
* Fixed magic properties ending up in the index with a dollar sign in their name.
* Fixed built-in class constants being indexed by value instead of name. This also resulted in a constraint error in the database. (thanks to [@tocjent](https://github.com/tocjent))

## 0.4.4
### Bugs fixed
* Do not try to index structural elements that do not have a namespaced name, which can happen for anonymous PHP 7 classes.

## 0.4.3
### Bugs fixed
* Disable the xdebug nesting limit by setting it to -1, which was posing problems when resolving names.

## 0.4.2
### Bugs fixed
* Fixed the `indexes` folder not automatically being created.

## 0.4.1
### Bugs fixed
* Removed the 'old version' note from the README.

## 0.4.0
### Features and enhancements
* The PHP side now no longer uses Reflection, but a php-parser-based incremental indexer. This has the following advantages:
  * Composer is no longer required.
  * Autoloading is no longer required.
  * Multiple structural elements (classes) in a file will correctly end up in the index.
  * Parsing is inherently more correct, no more misbehaving corner cases or regex-based parsing.
  * Incremental indexing, no more composer classmap dumping on startup and a long indexing process.
  * Paves the road for the future more detailed parsing, analyzing and better performance. (As a side-effect, the PHP side can also be used for other editors than Atom.)
  * The package still requires PHP >= 5.4, but the code you're writing can be anything that php-parser 2 supports, which is currently PHP >= 5.2 up to (and including) PHP 7. Note that the CoffeeScript side has not changed and also does some regex-based parsing, which may still lack some functionality (especially with relation to PHP 7).

* Made it possible to make magic members static. This is not documented in phpDocumentor's documentation, but useful and also used by PHPStorm:

```php
/**
 * @method static void foo()
 * @property static Foo $test
 */
class Foo
{
    ...
}
```

* Added menu items for some commands.
* The progress bar will now actually show progress, which is useful for large projects.
* There is now a command available in the command palette to reindex your project (thanks to [@wcatron](https://github.com/wcatron)).
* Similarly, there is now also a command available to forcibly reindex the project (i.e. remove the entire database first).

### Bugs fixed
* A progress bar will no longer be shown for windows opened without a project.
* Methods returning `static` were not properly resolving to the current class if they were not overridden (they were resolving to the closest parent class that defined them).
* Project and file paths that contain spaces should no longer pose a problem (thanks to [@wcatron](https://github.com/wcatron)).

### Changes for developers
* Constants and class properties will now retrieve their start line as well. These items not being available was previously manually worked around in the php-integrator-navigation package. This manual workaround is now present in the base package as CoffeeScript should not have to bend itself backwards to get this information because PHP Reflection didn't offer it.
* `declaringStructure` will now also contain a `startLineMember` property that indicates the start line of the member in the structural element.
* Retrieving types for the list of local variables has been disabled for now as the performance impact is too large in longer functions. It may be reactivated in a future release.
* Constructor information is no longer retrieved when fetching the class list as the performance hit is too large. In fact, this was also the case before the new indexer, but then a cache file was used, which was never properly updated with new classes and was the result of the very long indexing process at start-up.
* `deprecated` was renamed to `isDeprecated` for consistency.
* `wasFound` was removed when fetching class (structural element) information as a failure status is now returned instead.
* `class` was removed when fetching class (structural element) information as this information is already available in the `name` property.
* `isMethod` and `isProperty` were removed as they are no longer necessary since members are now in separate associative arrays.
* Added the more specific convenience methods `getClassMethodAt`, `getClassPropertyAt` and `getClassConstantAt`.
* `isTrait`, `isInterface` and `isClass` were replaced with a single string `type` property.
* Functions and methods no longer return a separate `parameters` and `optionals` property. The two have now been merged and provide more information (such as whether the parameters are a reference, variadic, optional, ...).

## 0.3.1
### Bugs fixed
* Fixed methods returning `static`, `self` or `$this` not properly having their full type deduced.
* Fixed inline type override annotations not being able to contain descriptions (e.g. `/** @var Class $foo Some description. */`).

## 0.3.0
### Features and enhancements
* Performance in general should be improved as the same parsing operations are now cached as often as possible.
* Types of variables that are assigned to basic type expressions will now be deduced properly instead of just having the expression as type:

```php
$var = 5;    // $var = int
$var = 5.0;  // $var = float
$var = true; // $var = bool
$var = "";   // $var = string
$var = [];   // $var = array
```

* If statements that have (only) an 'instanceof' of a variable in them will now be used to deduce the type of a variable. (More complex if statements will, at least for now, not be picked up.) For example (when using php-integrator-autocomplete-plus):

```php
if ($foo instanceof Foo) {
    $foo-> // Autocompletion for Foo will be shown.
}
```

* Closures will now be detected, for example (when using php-integrator-autocomplete-plus):

```php
$foo = function () {

};

$foo-> // Autocompletion for Closure, listing bind and bindTo.
```

* Added support for parsing magic properties and methods for classes, which will now also be returned (property-read and property-write are also returned):

```php
/**
 * @property Foo $someProperty A description.
 * @method magicFoo($param1, array $param2 = null) My magic method.
 */
class MyClass
{

}
```

### Bugs fixed
* The indexer will no longer try to index PHP files that don't belong to the project on save.
* Docblock parameters weren't being analyzed for deducing the type of local variables when in a global function.
* Types of variables that had their assigned values spread over multiple lines will now correctly have their type deduced.
* In rare cases, types could not be properly deduced, such as in `$a = ['b' => (new Foo())->]` (`Foo` would incorrectly not be returned as type).
* Only the relevant scopes will now be searched for the type of variables, previously all code was examined, even code outside the current scope.
* Descriptions after the `@var` tag, i.e. `@var Foo $foo My description` , will now be used as fall back when there is no short description present.
* The wrong type was sometimes shown for variables as their type was determined at the point they were found instead of the point at which they were requested.
* Functions that had no docblock were wrongly assumed to return 'void' (or 'self' in the case of constructors). This only applies to functions that do have a docblock, but no `@return` tag in the docblock.
* Support for the short annotation style, `/** @var FooClass */`, was dropped. The reason for this is that it's not supported by any IDE and is very specific to this package. It's also completely inflexible because it needs to be directly above the last assignment or other type deduction (such as a catch block) for it to be picked up incorrectly. The other annotation styles have none of these restrictions and also work in IDE's such as PHPStorm.

### Changes for developers
* `determineFullClassName` will now return basic types as is, without prefixing them with the current namespace.
* A new method `isBasicType` has been introduced, that will return true for basic types such as "int", "BOOL", "array", "string", ...
* The `getDocParams` method has been removed. It was obsolete as the same information is already returned by `getClassInfo`. Also more caches can be reused by using `getClassInfo`.
* The `autocomplete` method has been removed. It was confusing and also mostly obsolete as its functionality can already be mimicked through other methods (it was only internally used).
* Data returned about methods, constants, functions and structures will no longer have an 'args' property containing information such as descriptions. Instead these were moved up one level (in other words you can just replace the `.args.property` with just `.property` everywhere). It wasn't clear what exactly belonged in `args` and what didn't, hence its entire removal.

## 0.2.0
### Features and enhancements
* There was no convenient visual indicator of when indexing failed, a label is now shown in the status bar if that is indeed the case.
* When the initial PHP process that indexes the entire project fails or is killed, it will now be picked up and displayed as an error.
* The list of variables returned will now try to skip scopes that don't apply. For example, you will now only see variables that are relevant to your closure when inside one.
* It is now possible to specify a list of additional scripts to load, which allows you to add things such as bootstrap scripts or scripts with global helper functions, which will then be made available to other packages (such as autocompletion).
* The return type of your global functions will now be correctly analyzed, the following will now work:

```php
/**
 * @return \DateTime
 */
function foo()
{

}

foo()-> // Autocompletion for DateTime.
```

### Bugs fixed
* Fixed the 'className.split is not a function' error popping up sometimes.
* Fixed type hints from function parameters not being correctly deduced in some cases.
* Return values such as `\DateTime` (with a leading slash) were not always being found.
* Numbers and underscores were not permitted in class names in several locations (they are now).
* The PHP FileParser will no longer trip over class docblocks containing the pattern `class MyClass`.
* Classes from this package are now no longer included in the class list and will no longer be indexed.
* Fix several issues with autocompletion of `(new Foo())->` in corner cases such as inside arrays and function calls.
* Global class names in combination with the 'new' operator such as `new \My\Class` were not properly having their type deduced (and e.g. getting no autocompletion as a result).
* Fixed an issue where the package would attempt to index the project on shutdown. This could result in a message being displayed at shutdown about the Atom window not being responsive.

### Changes for developers
* New service methods:
  * `getClassMethod` - Retrieves information about a specific class method.
  * `getClassProperty` - Retrieves information about a specific class property.
  * `getClassConstant` - Retrieves information about a specific class constant.
* Previously, `getCalledClass` always ignored the last element in a call stack, causing `$this->foo->b` to return the type of `foo` instead of `b`. Because this behavior is unexpected and undocumented, this no longer happens. To maintain this 'feature', a new parameter `ignoreLastElement` has been added that can be set to true to restore this behavior (i.e. it will return the type of `foo`). Setting it to false will return the type of `b` instead.
* `getGlobalFunctions` will now also return user-defined global functions (i.e. non-internal global functions).
* `getGlobalConstants` will now also return information about if a constant is built-in or not (as opposed to user defined).
* `getAvailableVariables` now returns an object with variable names mapped to information such as their type (if found).
* `getClassMemberAt` will now return the correct member if a structure has a property and a method with the same name.
* `getCalledClass` is now called `getResultingTypeAt` to better indicate what it does and that it needs a buffer position.
* Class constants will now contain information about their declaring class and declaring structure, just like other members.
* Several methods such as `getClassInfo` now take an additional parameter to make them execute asynchronously (a promise will be returned instead of the actual results).

## 0.1.0
* Initial release.<|MERGE_RESOLUTION|>--- conflicted
+++ resolved
@@ -1,4 +1,3 @@
-<<<<<<< HEAD
 ## 0.10.0
 ### Features and enhancements
 * Minor performance improvements when calculating the global class list.
@@ -139,11 +138,10 @@
 * Return types for functions and types for function parameters will now also include a `typeHint` property that is set to the actual type hint that was specified (the type and resolvedType fall back to the docblock if it is present).
 * `localizeType` will now return the FQCN instead of null if it couldn't localize a type based on use statements. The reasoning behind this is that you want a localized version of the type you pass, if there are no use statements to localize it, the FQCN is the only way to address the type locally.
 * The format the descriptions are returned in has changed; there is no more `descriptions` property that has a `short` and `long` property. Instead, there is now the `shortDescription` and `longDescription` property. Similarly, the description of the return value of functions and methods has moved to `returnDescription` and the description of the type of properties and constants to `typeDescription`.
-=======
+
 ## 0.9.4
 ### Bugs fixed
 * Fixed the database handle never being closed after it was opened.
->>>>>>> f08c6b70
 
 ## 0.9.3
 ### Bugs fixed
