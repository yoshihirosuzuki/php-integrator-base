--- conflicted
+++ resolved
@@ -1,14 +1,12 @@
-<<<<<<< HEAD
 ## 0.7.0
 ### Changes for developers
 * Changes to the service
   * A new method `semanticLint` is now available that can semantically lint files and return various issues with it.
-=======
+
 ## 0.6.7
 ### Bugs fixed
 * Fixed incorrect array key being used (`Undefined index: end_line`).
 * Error reporting is now enabled explicitly in case you have it disabled on a global scale so you can see what is going wrong in the Atom error notification (without having to manually debug it).
->>>>>>> 74d53ed9
 
 ## 0.6.6
 ### Bugs fixed
