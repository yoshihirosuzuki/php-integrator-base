<<<<<<< HEAD
## 0.8.0
### Changes for developers
* Changes to the service
  * Methods will now contain information about whether they are abstract or not.
  * Methods will now contain information about whether the method they override was abstract or not.
=======
## 0.7.1
### Bugs fixed
* Fixed semantic linting not marking use statements as used when their types were used inside a type union (e.g. `string|DateTime`).
* Fixed semantic linting not checking if class names existed when they occurred inside a type union (e.g. `string|DateTime`).
>>>>>>> f9d26b49

## 0.7.0
### Features and enhancements
* The SQLite database will now use the WAL journal mode, which offers performance benefits. (See also [the SQLite documentation](https://www.sqlite.org/draft/wal.html) for those interested.)
* Additional checks have been added to ensure the indexing database doesn't go into an invalid state.
* The use of `{@inheritDoc}` to extend long descriptions will now also work for child classes and extending interfaces.
* Indexing will now respond less aggressively to changes in the buffer. Instead of spawning an indexing process unconditionally each time a file stops changing (after a couple hundred milliseconds by default), an indexing process will now only be spawned as soon as the previous one finishes. In essence, if an indexing process is already running, the indexer holds on to the changes and issues a reindex as soon as the previous one finishes. If a file takes very long to index and at this point you make multiple changes to the same file, only the last version will be reindexed (i.e. reindexing actions are not actually queued and the indexer does not need to catch up on a possibly long list of changes).

### Bugs fixed
* Fixed some parameters of magic methods not showing up at all.
* Fixed event handlers not being disposed when the package was deactivated.
* Fixed parameter names for magic methods containing a comma in some cases.
* Fixed parameters for magic methods being incorrectly marked as being optional.
* Return types for magic properties were not being fetched at all.
* Fixed problems with paths containing spaces on anything non-Windows (Linux, Mac OS X, ...).
* Fixed the indexing progress bar disappearing sometimes if you edited a file while it was busy.
* Fixed the `Warning: is_dir(): Unable to find the wrapper "atom"` error showing up in rare cases.
* Fixed call stacks of simple expressions interpolated inside strings not being correctly retrieved.
* Return types for magic methods were not being resolved relative to use statements or the namespace.
* Parameter names for magic methods no longer contain a dollar sign (consistent with everything else).
* Always set the timezone to UTC. (I changed my mind about this, due to reasons listed in [PR #129](https://github.com/Gert-dev/php-integrator-base/pull/129).) (thanks to [@tillkruss](https://github.com/tillkruss)).
* Fixed issues with the indexer not correctly dealing with class names starting with a lower case letter.
* Some non-standard behavior has been removed that may or may not be noticable to users:
  * Constants in traits will no longer be picked up (PHP error).
  * Properties in traits will no longer be scanned for aliases (PHP error).
  * Properties inside interfaces will not be "inherited" anymore (PHP error).

### Changes for developers
* Changes to the service
  * Magic properties and methods will no longer return true for `hasDocblock`.
  * `getAvailableVariables` received an extra (optional) `async` parameter.
  * `determineCurrentClassName` received an extra (optional) `async` parameter.
  * Magic properties and methods now return the class start line as their end line.
  * A new method `semanticLint` is now available that can semantically lint files and return various issues with it.
  * A new method `getAvailableVariablesByOffset` has been added that allows fetching available variables via an offset in a file. This method is implemented in PHP, supports asynchronous operation and the existing `getAvailableVariables` has been rewritten to use this method.

## 0.6.10
### Bugs fixed
* Fixed the type resolver (--resolve-type) returning types prefixed with a leading slash when a file had no namespace, which is unnecessary and confusing as this slash isn't prepended anywhere else.

## 0.6.9
### Bugs fixed
* Fixed built-in functions not being marked as being built-in.
* Fixed the "Oops, something went wrong!" message when opening a comment that encompassed the rest of the file.

## 0.6.8
### Bugs fixed
* Fixed no internal namespace record being generated when there were no use statements nor a namespace in a file (resulting in notifications being shown relating to no namespace being found).

## 0.6.7
### Bugs fixed
* Fixed incorrect array key being used (`Undefined index: end_line`).
* Notices and warnings from the PHP side will now be shown in the error notification.
* Error reporting is now enabled explicitly in case you have it disabled on a global scale so you can see what is going wrong in the Atom error notification (without having to manually debug it).

## 0.6.6
### Bugs fixed
* Fixed compatibility with PHP < 5.6 by avoiding use of ARRAY_FILTER_USE_KEY.

## 0.6.5
### Bugs fixed
* Reintroduced the xdebug max nesting level, but this time set it to a ridiculously large number for compatibility.

## 0.6.4
### Bugs fixed
* Fixed a minor logic error.

## 0.6.3
### Bugs fixed
* Don't treat invalid JSON output as a JavaScript error, as it's usually not a bug in our package. Just display an error to the user instead.

## 0.6.2
### Bugs fixed
* The "Indexing failed!" message has disappeared. If you wish to know when the indexer is having problems, consider using the new linter package (see also the README).

## 0.6.1
### Bugs fixed
* Removed the dependency on fuzzaldrin.
* Fixed the type of new instances, wrapped in parentheses and spread over several lines, not being properly recognized:

```php
// Works:
(new \IteratorIterator)->

// Fails (fixed):
(new \IteratorIterator(

))->
```

## 0.6.0
### Features and enhancements
* xdebug will now be disabled in the indexer if it is present, it will only slow down the indexer.
* Support for type inference when using the `clone` keyword, for example:

```php
$a = new \DateTime();
$b = clone $a;
$b-> // Autocompletion for DateTime.
```

* The draft PSR-5's `@inheritDoc` is now supported to indicate documentation was forgotten. Also, note the difference with the non-standard ("incorrect"), yet commonly used, curly brace syntax used by Symfony 2 and other frameworks (which is also supported).

```php
/**
 * @inheritDoc
 */
public function explicitInheritanceAccordingToDraftPsr5()
{
    ...
}

/**
 * {@inheritDoc}
 */
public function incorrectInheritanceButCommonlyUsed()
{
    ...
}
```

### Bugs fixed
* Fixed autocompletion not working after the concatenation operator.
* Fixed author tags that contained mail addresses (such as used in Symfony) being taken up in extended descriptions.
* Fixed an incorrect parameter index being returned in cases where you had array access via keys in function or method invocations.
* Fixed a database constraint error when indexing parameters, which can happen if you have certain PHP extensions enabled (I'm looking at you, ssh2).
* Resolving types is now more correct, taking multiple namespaces per file into account as well as only utilizing use statements that actually apply for a specific line.

### Changes for developers
* Changes to the service
  * A new call `getClassListForFile` takes a file path to filter the class list by.
  * `getClassSelectorFromEvent` will no longer return null for built-in classes (you can still easily check this yourself).
  * Next to `startLine` information, `endLine` information will now also be returned.
  * Fetching class information will now also return information about direct and indirect implemented interfaces and used traits via the properties `parents`, `directParents`, `interfaces`, `directInterfaces`, `traits` and `directTraits`.
  * Fetching class information will now also return information about direct children, direct implementors (if it's an interface) and direct users (if it's a trait).
  * `determineFullClassName` was split up into two methods (separation of concerns):
    * `determineCurrentClassName` - Takes an editor and a buffer position and returns the FQCN of the class the location is in. The buffer position is now required as a file can contain multiple classes, which were not retrievable before.
    * `resolveType` (with accompanying convenience method `resolveTypeAt`) - Takes an editor, a line, and a type name and resolves that type to its FQCN based on local use statements and namespace rules.

## 0.5.4
### Features and enhancements
* Better error reporting. Exceptions thrown by the PHP side will now be displayed in an Atom error.

### Bugs fixed
* Fixed `getInvocationInfoAt` not giving correct results when inside an argument that was wrapped in parentheses.
* Fixed `getInvocationInfoAt` not giving a correct argument index when inside an array parameter with square brackets.

## 0.5.3
### Bugs fixed
* Fixed expressions inside ternary operators not correctly being fetched.

## 0.5.2
### Bugs fixed
* Fixed an error being thrown when writing code in a PHP file that hadn't been saved yet.

## 0.5.1
### Bugs fixed
* Fixed classes never being marked as being abstract.

## 0.5.0
### Features and enhancements
* Minor performance improvements when resolving local class names from docblocks.
* Indexing will now happen continuously (onDidStopChanging of the text buffer) instead of only on save.
* Descriptions from base classes or base interfaces will now be inherited if no description is present for a child class.
* Type inference has been added for arrays, e.g.:

```php
/** @var Foo[] $list */
foreach ($list as $item) {
    $item-> // Autocompletion will be provided for 'Foo'.
}
```

### Bugs fixed
* Fixed docblocks with an empty throws tag causing the indexer to fail (Filter/Encrypt/Mcrypt.php in Zend 1 has one of these, apparently).
* Fixed types not being properly inferred with the new keyword in combination with keywords such as `self`, `static` and `parent`, e.g. `$foo = new static();`.
* Fixed issues with retrieving types in call stacks including static access, such as `self::$property->foo`.
* Fixed built-in methods and functions having class types as parameters not being properly indexed. Instead, a PHP object would be returned in the parameter list. (Only applies to PHP 7.)
* Fixed paths with spaces not indexing properly on Windows. (thanks to [@dipyalov](https://github.com/dipyalov))
* Fixed variables being assigned to an expression on themselves sometimes not having their correct type deduced, for example:

```php
$foo = new Foo();
$foo = $foo-> // The cursor is here.

moreCode();

// The type would now be based on "$foo = $foo->moreCode()" instead of on "$foo = new Foo()".
```

### Changes for developers
* Changes to the service
  * Popovers will, by default, no longer catch pointer events (making them click-through).
  * You can now listen to indexing succeeding or failing using `onDidFinishIndexing` and `onDidFailIndexing`. (thanks to [@tocjent](https://github.com/tocjent))
  * The type for parameters of methods will now return the type as it was found in the file. If you wish to access the full resolved class type, you can use the new `fullType` property instead.
  * A new method `getInvocationInfoAt` is now available that allows fetching information about the function or method being invoked at the specified cursor position in an editor.

## 0.4.9
### Bugs fixed
* Fixed the type of function or method parameters that were not documented incorrectly being set to the type of `$this`.

## 0.4.8
### Bugs fixed
* The command names in the command palette will now be separated by spaces.
* The indexer will no longer show warnings when `file_get_contents` fails. This will be caught and a warning will be displayed in verbose mode instead, ensuring that it will no longer cause indexing to fail in its entirety.
* Fixed interfaces extending multiple other interfaces only having the first parent interface examined. This resulted in some class members not being listed if you implemented such an interface and could also result in files being scanned in the incorrect order (i.e. a child interface before a parent interface). This also resulted in a minor performance increase when fetching class information regarding inheritance as less queries are performed.

## 0.4.7
### Bugs fixed
* Bump the database version.

## 0.4.6
### Bugs fixed
* Fixed types sometimes showing up as [Object object] because the indexer was incorrectly saving an object instead of a string type.
* Fixed built-in functions not having an empty array serialized to the throws_serialized field, resulting in warnings when iterating over them, which in turn caused problems on the CoffeeScript side.

## 0.4.5
### Bugs fixed
* Fixed magic properties ending up in the index with a dollar sign in their name.
* Fixed built-in class constants being indexed by value instead of name. This also resulted in a constraint error in the database. (thanks to [@tocjent](https://github.com/tocjent))

## 0.4.4
### Bugs fixed
* Do not try to index structural elements that do not have a namespaced name, which can happen for anonymous PHP 7 classes.

## 0.4.3
### Bugs fixed
* Disable the xdebug nesting limit by setting it to -1, which was posing problems when resolving names.

## 0.4.2
### Bugs fixed
* Fixed the `indexes` folder not automatically being created.

## 0.4.1
### Bugs fixed
* Removed the 'old version' note from the README.

## 0.4.0
### Features and enhancements
* The PHP side now no longer uses Reflection, but a php-parser-based incremental indexer. This has the following advantages:
  * Composer is no longer required.
  * Autoloading is no longer required.
  * Multiple structural elements (classes) in a file will correctly end up in the index.
  * Parsing is inherently more correct, no more misbehaving corner cases or regex-based parsing.
  * Incremental indexing, no more composer classmap dumping on startup and a long indexing process.
  * Paves the road for the future more detailed parsing, analyzing and better performance. (As a side-effect, the PHP side can also be used for other editors than Atom.)
  * The package still requires PHP >= 5.4, but the code you're writing can be anything that php-parser 2 supports, which is currently PHP >= 5.2 up to (and including) PHP 7. Note that the CoffeeScript side has not changed and also does some regex-based parsing, which may still lack some functionality (especially with relation to PHP 7).

* Made it possible to make magic members static. This is not documented in phpDocumentor's documentation, but useful and also used by PHPStorm:

```php
/**
 * @method static void foo()
 * @property static Foo $test
 */
class Foo
{
    ...
}
```

* Added menu items for some commands.
* The progress bar will now actually show progress, which is useful for large projects.
* There is now a command available in the command palette to reindex your project (thanks to [@wcatron](https://github.com/wcatron)).
* Similarly, there is now also a command available to forcibly reindex the project (i.e. remove the entire database first).

### Bugs fixed
* A progress bar will no longer be shown for windows opened without a project.
* Methods returning `static` were not properly resolving to the current class if they were not overridden (they were resolving to the closest parent class that defined them).
* Project and file paths that contain spaces should no longer pose a problem (thanks to [@wcatron](https://github.com/wcatron)).

### Changes for developers
* Changes to the service
  * Constants and class properties will now retrieve their start line as well. These items not being available was previously manually worked around in the php-integrator-navigation package. This manual workaround is now present in the base package as CoffeeScript should not have to bend itself backwards to get this information because PHP Reflection didn't offer it.
  * `declaringStructure` will now also contain a `startLineMember` property that indicates the start line of the member in the structural element.
  * Retrieving types for the list of local variables has been disabled for now as the performance impact is too large in longer functions. It may be reactivated in a future release.
  * Constructor information is no longer retrieved when fetching the class list as the performance hit is too large. In fact, this was also the case before the new indexer, but then a cache file was used, which was never properly updated with new classes and was the result of the very long indexing process at start-up.
  * `deprecated` was renamed to `isDeprecated` for consistency.
  * `wasFound` was removed when fetching class (structural element) information as a failure status is now returned instead.
  * `class` was removed when fetching class (structural element) information as this information is already available in the `name` property.
  * `isMethod` and `isProperty` were removed as they are no longer necessary since members are now in separate associative arrays.
  * Added the more specific convenience methods `getClassMethodAt`, `getClassPropertyAt` and `getClassConstantAt`.
  * `isTrait`, `isInterface` and `isClass` were replaced with a single string `type` property.
  * Functions and methods no longer return a separate `parameters` and `optionals` property. The two have now been merged and provide more information (such as whether the parameters are a reference, variadic, optional, ...).

## 0.3.1
### Bugs fixed
* Fixed methods returning `static`, `self` or `$this` not properly having their full type deduced.
* Fixed inline type override annotations not being able to contain descriptions (e.g. `/** @var Class $foo Some description. */`).

## 0.3.0
### Features and enhancements
* Performance in general should be improved as the same parsing operations are now cached as often as possible.
* Types of variables that are assigned to basic type expressions will now be deduced properly instead of just having the expression as type:

```php
$var = 5;    // $var = int
$var = 5.0;  // $var = float
$var = true; // $var = bool
$var = "";   // $var = string
$var = [];   // $var = array
```

* If statements that have (only) an 'instanceof' of a variable in them will now be used to deduce the type of a variable. (More complex if statements will, at least for now, not be picked up.) For example (when using php-integrator-autocomplete-plus):

```php
if ($foo instanceof Foo) {
    $foo-> // Autocompletion for Foo will be shown.
}
```

* Closures will now be detected, for example (when using php-integrator-autocomplete-plus):

```php
$foo = function () {

};

$foo-> // Autocompletion for Closure, listing bind and bindTo.
```

* Added support for parsing magic properties and methods for classes, which will now also be returned (property-read and property-write are also returned):

```php
/**
 * @property Foo $someProperty A description.
 * @method magicFoo($param1, array $param2 = null) My magic method.
 */
class MyClass
{

}
```

### Bugs fixed
* The indexer will no longer try to index PHP files that don't belong to the project on save.
* Docblock parameters weren't being analyzed for deducing the type of local variables when in a global function.
* Types of variables that had their assigned values spread over multiple lines will now correctly have their type deduced.
* In rare cases, types could not be properly deduced, such as in `$a = ['b' => (new Foo())->]` (`Foo` would incorrectly not be returned as type).
* Only the relevant scopes will now be searched for the type of variables, previously all code was examined, even code outside the current scope.
* Descriptions after the `@var` tag, i.e. `@var Foo $foo My description` , will now be used as fall back when there is no short description present.
* The wrong type was sometimes shown for variables as their type was determined at the point they were found instead of the point at which they were requested.
* Functions that had no docblock were wrongly assumed to return 'void' (or 'self' in the case of constructors). This only applies to functions that do have a docblock, but no `@return` tag in the docblock.
* Support for the short annotation style, `/** @var FooClass */`, was dropped. The reason for this is that it's not supported by any IDE and is very specific to this package. It's also completely inflexible because it needs to be directly above the last assignment or other type deduction (such as a catch block) for it to be picked up incorrectly. The other annotation styles have none of these restrictions and also work in IDE's such as PHPStorm.

### Changes for developers
* Changes to the service
  * `determineFullClassName` will now return basic types as is, without prefixing them with the current namespace.
  * A new method `isBasicType` has been introduced, that will return true for basic types such as "int", "BOOL", "array", "string", ...
  * The `getDocParams` method has been removed. It was obsolete as the same information is already returned by `getClassInfo`. Also more caches can be reused by using `getClassInfo`.
  * The `autocomplete` method has been removed. It was confusing and also mostly obsolete as its functionality can already be mimicked through other methods (it was only internally used).
  * Data returned about methods, constants, functions and structures will no longer have an 'args' property containing information such as descriptions. Instead these were moved up one level (in other words you can just replace the `.args.property` with just `.property` everywhere). It wasn't clear what exactly belonged in `args` and what didn't, hence its entire removal.

## 0.2.0
### Features and enhancements
* There was no convenient visual indicator of when indexing failed, a label is now shown in the status bar if that is indeed the case.
* When the initial PHP process that indexes the entire project fails or is killed, it will now be picked up and displayed as an error.
* The list of variables returned will now try to skip scopes that don't apply. For example, you will now only see variables that are relevant to your closure when inside one.
* It is now possible to specify a list of additional scripts to load, which allows you to add things such as bootstrap scripts or scripts with global helper functions, which will then be made available to other packages (such as autocompletion).
* The return type of your global functions will now be correctly analyzed, the following will now work:

```php
/**
 * @return \DateTime
 */
function foo()
{

}

foo()-> // Autocompletion for DateTime.
```

### Bugs fixed
* Fixed the 'className.split is not a function' error popping up sometimes.
* Fixed type hints from function parameters not being correctly deduced in some cases.
* Return values such as `\DateTime` (with a leading slash) were not always being found.
* Numbers and underscores were not permitted in class names in several locations (they are now).
* The PHP FileParser will no longer trip over class docblocks containing the pattern `class MyClass`.
* Classes from this package are now no longer included in the class list and will no longer be indexed.
* Fix several issues with autocompletion of `(new Foo())->` in corner cases such as inside arrays and function calls.
* Global class names in combination with the 'new' operator such as `new \My\Class` were not properly having their type deduced (and e.g. getting no autocompletion as a result).
* Fixed an issue where the package would attempt to index the project on shutdown. This could result in a message being displayed at shutdown about the Atom window not being responsive.

### Changes for developers
* New service methods:
  * `getClassMethod` - Retrieves information about a specific class method.
  * `getClassProperty` - Retrieves information about a specific class property.
  * `getClassConstant` - Retrieves information about a specific class constant.
* Changes to the service:
  * Previously, `getCalledClass` always ignored the last element in a call stack, causing `$this->foo->b` to return the type of `foo` instead of `b`. Because this behavior is unexpected and undocumented, this no longer happens. To maintain this 'feature', a new parameter `ignoreLastElement` has been added that can be set to true to restore this behavior (i.e. it will return the type of `foo`). Setting it to false will return the type of `b` instead.
  * `getGlobalFunctions` will now also return user-defined global functions (i.e. non-internal global functions).
  * `getGlobalConstants` will now also return information about if a constant is built-in or not (as opposed to user defined).
  * `getAvailableVariables` now returns an object with variable names mapped to information such as their type (if found).
  * `getClassMemberAt` will now return the correct member if a structure has a property and a method with the same name.
  * `getCalledClass` is now called `getResultingTypeAt` to better indicate what it does and that it needs a buffer position.
  * Class constants will now contain information about their declaring class and declaring structure, just like other members.
  * Several methods such as `getClassInfo` now take an additional parameter to make them execute asynchronously (a promise will be returned instead of the actual results).

## 0.1.0
* Initial release.<|MERGE_RESOLUTION|>--- conflicted
+++ resolved
@@ -1,15 +1,13 @@
-<<<<<<< HEAD
 ## 0.8.0
 ### Changes for developers
 * Changes to the service
   * Methods will now contain information about whether they are abstract or not.
   * Methods will now contain information about whether the method they override was abstract or not.
-=======
+
 ## 0.7.1
 ### Bugs fixed
 * Fixed semantic linting not marking use statements as used when their types were used inside a type union (e.g. `string|DateTime`).
 * Fixed semantic linting not checking if class names existed when they occurred inside a type union (e.g. `string|DateTime`).
->>>>>>> f9d26b49
 
 ## 0.7.0
 ### Features and enhancements
