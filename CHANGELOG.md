--- conflicted
+++ resolved
@@ -1,4 +1,3 @@
-<<<<<<< HEAD
 ## 0.9.0
 ### Changes for developers
 * Changes to the service
@@ -7,11 +6,10 @@
   * Classes didn't return information about whether they have a docblock or documentation.
   * When fetching class information, types were sometimes returned without their leading slash.
   * The `semanticLint` method now takes an `options` object that allows you to disable certain parts of the linting process.
-=======
+
 ## 0.8.1
 ### Bugs fixed
 Fixed infinite loop occurring when assigning variables to an expression containing themselves.
->>>>>>> 1729d6bd
 
 ## 0.8.0
 ### Features and enhancements
