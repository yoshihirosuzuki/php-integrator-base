--- conflicted
+++ resolved
@@ -1,13 +1,11 @@
-<<<<<<< HEAD
 ## 0.7.0
 ### Changes for developers
 * Changes to the service
   * A new method `semanticLint` is now available that can semantically lint files and return various issues with it.
-=======
+
 ## 0.6.3
 ### Bugs fixed
 * Don't treat invalid JSON output as a JavaScript error, as it's usually not a bug in our package. Just display an error to the user instead.
->>>>>>> 6254dd3a
 
 ## 0.6.2
 ### Bugs fixed
