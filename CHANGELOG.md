<<<<<<< HEAD
## 0.5.0
### Changes for developers
* Changes to the service
  * Popovers will, by default, no longer catch pointer events (making them click-through).
  * A new method `getInvocationInfoAt` is now available that allows fetching information about the function or method being invoked at the specified cursor position in an editor.
=======
## 0.4.7
### Bugs Fixed
* Bump the database version.
>>>>>>> 1c11b002

## 0.4.6
### Bugs Fixed
* Fixed types sometimes showing up as [Object object] because the indexer was incorrectly saving an object instead of a string type.
* Fixed built-in functions not having an empty array serialized to the throws_serialized field, resulting in warnings when iterating over them, which in turn caused problems on the CoffeeScript side.

## 0.4.5
### Bugs Fixed
* Fixed magic properties ending up in the index with a dollar sign in their name.
* Fixed built-in class constants being indexed by value instead of name. This also resulted in a constraint error in the database. (thanks to [@tocjent](https://github.com/tocjent))

## 0.4.4
### Bugs Fixed
* Do not try to index structural elements that do not have a namespaced name, which can happen for anonymous PHP 7 classes.

## 0.4.3
### Bugs Fixed
* Disable the xdebug nesting limit by setting it to -1, which was posing problems when resolving names.

## 0.4.2
### Bugs Fixed
* Fixed the `indexes` folder not automatically being created.

## 0.4.1
### Bugs Fixed
* Removed the 'old version' note from the README.

## 0.4.0
### Features and enhancements
* The PHP side now no longer uses Reflection, but a php-parser-based incremental indexer. This has the following advantages:
  * Composer is no longer required.
  * Autoloading is no longer required.
  * Multiple structural elements (classes) in a file will correctly end up in the index.
  * Parsing is inherently more correct, no more misbehaving corner cases or regex-based parsing.
  * Incremental indexing, no more composer classmap dumping on startup and a long indexing process.
  * Paves the road for the future more detailed parsing, analyzing and better performance. (As a side-effect, the PHP side can also be used for other editors than Atom.)
  * The package still requires PHP >= 5.4, but the code you're writing can be anything that php-parser 2 supports, which is currently PHP >= 5.2 up to (and including) PHP 7. Note that the CoffeeScript side has not changed and also does some regex-based parsing, which may still lack some functionality (especially with relation to PHP 7).

* Made it possible to make magic members static. This is not documented in phpDocumentor's documentation, but useful and also used by PHPStorm:

```php
/**
 * @method static void foo()
 * @property static Foo $test
 */
class Foo
{
    ...
}
```

* Added menu items for some commands.
* The progress bar will now actually show progress, which is useful for large projects.
* There is now a command available in the command palette to reindex your project (thanks to [@wcatron](https://github.com/wcatron)).
* Similarly, there is now also a command available to forcibly reindex the project (i.e. remove the entire database first).

### Bugs fixed
* A progress bar will no longer be shown for windows opened without a project.
* Methods returning `static` were not properly resolving to the current class if they were not overridden (they were resolving to the closest parent class that defined them).
* Project and file paths that contain spaces should no longer pose a problem (thanks to [@wcatron](https://github.com/wcatron)).

### Changes for developers
* Changes to the service
  * Constants and class properties will now retrieve their start line as well. These items not being available was previously manually worked around in the php-integrator-navigation package. This manual workaround is now present in the base package as CoffeeScript should not have to bend itself backwards to get this information because PHP Reflection didn't offer it.
  * `declaringStructure` will now also contain a `startLineMember` property that indicates the start line of the member in the structural element.
  * Retrieving types for the list of local variables has been disabled for now as the performance impact is too large in longer functions. It may be reactivated in a future release.
  * Constructor information is no longer retrieved when fetching the class list as the performance hit is too large. In fact, this was also the case before the new indexer, but then a cache file was used, which was never properly updated with new classes and was the result of the very long indexing process at start-up.
  * `deprecated` was renamed to `isDeprecated` for consistency.
  * `wasFound` was removed when fetching class (structural element) information as a failure status is now returned instead.
  * `class` was removed when fetching class (structural element) information as this information is already available in the `name` property.
  * `isMethod` and `isProperty` were removed as they are no longer necessary since members are now in separate associative arrays.
  * Added the more specific convenience methods `getClassMethodAt`, `getClassPropertyAt` and `getClassConstantAt`.
  * `isTrait`, `isInterface` and `isClass` were replaced with a single string `type` property.
  * Functions and methods no longer return a separate `parameters` and `optionals` property. The two have now been merged and provide more information (such as whether the parameters are a reference, variadic, optional, ...).

## 0.3.1
### Bugs Fixed
* Fixed methods returning `static`, `self` or `$this` not properly having their full type deduced.
* Fixed inline type override annotations not being able to contain descriptions (e.g. `/** @var Class $foo Some description. */`).

## 0.3.0
### Features and enhancements
* Performance in general should be improved as the same parsing operations are now cached as often as possible.
* Types of variables that are assigned to basic type expressions will now be deduced properly instead of just having the expression as type:

```php
$var = 5;    // $var = int
$var = 5.0;  // $var = float
$var = true; // $var = bool
$var = "";   // $var = string
$var = [];   // $var = array
```

* If statements that have (only) an 'instanceof' of a variable in them will now be used to deduce the type of a variable. (More complex if statements will, at least for now, not be picked up.) For example (when using php-integrator-autocomplete-plus):

```php
if ($foo instanceof Foo) {
    $foo-> // Autocompletion for Foo will be shown.
}
```

* Closures will now be detected, for example (when using php-integrator-autocomplete-plus):

```php
$foo = function () {

};

$foo-> // Autocompletion for Closure, listing bind and bindTo.
```

* Added support for parsing magic properties and methods for classes, which will now also be returned (property-read and property-write are also returned):

```php
/**
 * @property Foo $someProperty A description.
 * @method magicFoo($param1, array $param2 = null) My magic method.
 */
class MyClass
{

}
```

### Bugs fixed
* The indexer will no longer try to index PHP files that don't belong to the project on save.
* Docblock parameters weren't being analyzed for deducing the type of local variables when in a global function.
* Types of variables that had their assigned values spread over multiple lines will now correctly have their type deduced.
* In rare cases, types could not be properly deduced, such as in `$a = ['b' => (new Foo())->]` (`Foo` would incorrectly not be returned as type).
* Only the relevant scopes will now be searched for the type of variables, previously all code was examined, even code outside the current scope.
* Descriptions after the `@var` tag, i.e. `@var Foo $foo My description` , will now be used as fall back when there is no short description present.
* The wrong type was sometimes shown for variables as their type was determined at the point they were found instead of the point at which they were requested.
* Functions that had no docblock were wrongly assumed to return 'void' (or 'self' in the case of constructors). This only applies to functions that do have a docblock, but no `@return` tag in the docblock.
* Support for the short annotation style, `/** @var FooClass */`, was dropped. The reason for this is that it's not supported by any IDE and is very specific to this package. It's also completely inflexible because it needs to be directly above the last assignment or other type deduction (such as a catch block) for it to be picked up incorrectly. The other annotation styles have none of these restrictions and also work in IDE's such as PHPStorm.

### Changes for developers
* Changes to the service
  * `determineFullClassName` will now return basic types as is, without prefixing them with the current namespace.
  * A new method `isBasicType` has been introduced, that will return true for basic types such as "int", "BOOL", "array", "string", ...
  * The `getDocParams` method has been removed. It was obsolete as the same information is already returned by `getClassInfo`. Also more caches can be reused by using `getClassInfo`.
  * The `autocomplete` method has been removed. It was confusing and also mostly obsolete as its functionality can already be mimicked through other methods (it was only internally used).
  * Data returned about methods, constants, functions and structures will no longer have an 'args' property containing information such as descriptions. Instead these were moved up one level (in other words you can just replace the `.args.property` with just `.property` everywhere). It wasn't clear what exactly belonged in `args` and what didn't, hence its entire removal.

## 0.2.0
### Features and enhancements
* There was no convenient visual indicator of when indexing failed, a label is now shown in the status bar if that is indeed the case.
* When the initial PHP process that indexes the entire project fails or is killed, it will now be picked up and displayed as an error.
* The list of variables returned will now try to skip scopes that don't apply. For example, you will now only see variables that are relevant to your closure when inside one.
* It is now possible to specify a list of additional scripts to load, which allows you to add things such as bootstrap scripts or scripts with global helper functions, which will then be made available to other packages (such as autocompletion).
* The return type of your global functions will now be correctly analyzed, the following will now work:

```php
/**
 * @return \DateTime
 */
function foo()
{

}

foo()-> // Autocompletion for DateTime.
```

### Bugs fixed
* Fixed the 'className.split is not a function' error popping up sometimes.
* Fixed type hints from function parameters not being correctly deduced in some cases.
* Return values such as `\DateTime` (with a leading slash) were not always being found.
* Numbers and underscores were not permitted in class names in several locations (they are now).
* The PHP FileParser will no longer trip over class docblocks containing the pattern `class MyClass`.
* Classes from this package are now no longer included in the class list and will no longer be indexed.
* Fix several issues with autocompletion of `(new Foo())->` in corner cases such as inside arrays and function calls.
* Global class names in combination with the 'new' operator such as `new \My\Class` were not properly having their type deduced (and e.g. getting no autocompletion as a result).
* Fixed an issue where the package would attempt to index the project on shutdown. This could result in a message being displayed at shutdown about the Atom window not being responsive.

### Changes for developers
* New service methods:
  * `getClassMethod` - Retrieves information about a specific class method.
  * `getClassProperty` - Retrieves information about a specific class property.
  * `getClassConstant` - Retrieves information about a specific class constant.
* Changes to the service:
  * Previously, `getCalledClass` always ignored the last element in a call stack, causing `$this->foo->b` to return the type of `foo` instead of `b`. Because this behavior is unexpected and undocumented, this no longer happens. To maintain this 'feature', a new parameter `ignoreLastElement` has been added that can be set to true to restore this behavior (i.e. it will return the type of `foo`). Setting it to false will return the type of `b` instead.
  * `getGlobalFunctions` will now also return user-defined global functions (i.e. non-internal global functions).
  * `getGlobalConstants` will now also return information about if a constant is built-in or not (as opposed to user defined).
  * `getAvailableVariables` now returns an object with variable names mapped to information such as their type (if found).
  * `getClassMemberAt` will now return the correct member if a structure has a property and a method with the same name.
  * `getCalledClass` is now called `getResultingTypeAt` to better indicate what it does and that it needs a buffer position.
  * Class constants will now contain information about their declaring class and declaring structure, just like other members.
  * Several methods such as `getClassInfo` now take an additional parameter to make them execute asynchronously (a promise will be returned instead of the actual results).

## 0.1.0
* Initial release.<|MERGE_RESOLUTION|>--- conflicted
+++ resolved
@@ -1,14 +1,12 @@
-<<<<<<< HEAD
 ## 0.5.0
 ### Changes for developers
 * Changes to the service
   * Popovers will, by default, no longer catch pointer events (making them click-through).
   * A new method `getInvocationInfoAt` is now available that allows fetching information about the function or method being invoked at the specified cursor position in an editor.
-=======
+
 ## 0.4.7
 ### Bugs Fixed
 * Bump the database version.
->>>>>>> 1c11b002
 
 ## 0.4.6
 ### Bugs Fixed
