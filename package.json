{
  "name": "php-integrator-base",
  "main": "./lib/Main",
<<<<<<< HEAD
  "version": "0.9.3",
  "description": "Indexes PHP code and exposes services to query it (required for other php-integrator-* packages)",
=======
  "version": "0.9.4",
  "description": "Base package for php-integrator that exposes services for querying PHP sources.",
>>>>>>> f08c6b70
  "repository": "https://github.com/Gert-dev/php-integrator-base.git",
  "license": "GPL-3.0",
  "engines": {
    "atom": ">=1.6.0 <2.0.0"
  },
  "providedServices": {
    "php-integrator.service": {
      "versions": {
        "0.10.0": "getService"
      }
    }
  },
  "consumedServices": {
    "status-bar": {
      "versions": {
        "^1.0.0": "setStatusBarService"
      }
    }
  },
  "dependencies": {
    "event-kit": "~2.0.0",
    "jquery": "~2.1.4",
    "md5": "~2.0.0"
  },
  "keywords": [
    "php",
    "service",
    "integrator",
    "integration",
    "php-integrator"
  ]
}<|MERGE_RESOLUTION|>--- conflicted
+++ resolved
@@ -1,13 +1,8 @@
 {
   "name": "php-integrator-base",
   "main": "./lib/Main",
-<<<<<<< HEAD
-  "version": "0.9.3",
+  "version": "0.9.4",
   "description": "Indexes PHP code and exposes services to query it (required for other php-integrator-* packages)",
-=======
-  "version": "0.9.4",
-  "description": "Base package for php-integrator that exposes services for querying PHP sources.",
->>>>>>> f08c6b70
   "repository": "https://github.com/Gert-dev/php-integrator-base.git",
   "license": "GPL-3.0",
   "engines": {
