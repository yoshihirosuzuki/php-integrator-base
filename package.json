{
  "name": "php-integrator-base",
  "main": "./lib/Main",
  "version": "1.0.3",
  "description": "Indexes PHP code and exposes services to query it (required for other php-integrator-* packages).",
  "repository": "https://github.com/Gert-dev/php-integrator-base.git",
  "license": "GPL-3.0",
  "engines": {
    "atom": ">=1.8.0 <2.0.0"
  },
  "providedServices": {
    "php-integrator.service": {
      "versions": {
<<<<<<< HEAD
        "1.1.0": "getService"
=======
        "1.0.4": "getService"
>>>>>>> e58a052e
      }
    }
  },
  "consumedServices": {
    "status-bar": {
      "versions": {
        "^1.0.0": "setStatusBarService"
      }
    }
  },
  "dependencies": {
    "event-kit": "~2.0.0",
    "jquery": "~2.1.4",
    "md5": "~2.0.0"
  },
  "keywords": [
    "php",
    "service",
    "integrator",
    "integration",
    "php-integrator"
  ]
}<|MERGE_RESOLUTION|>--- conflicted
+++ resolved
@@ -11,11 +11,7 @@
   "providedServices": {
     "php-integrator.service": {
       "versions": {
-<<<<<<< HEAD
         "1.1.0": "getService"
-=======
-        "1.0.4": "getService"
->>>>>>> e58a052e
       }
     }
   },
