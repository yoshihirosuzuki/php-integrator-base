<?php

namespace PhpIntegrator\Indexer;

use PhpParser\Node;
use PhpParser\NodeVisitor;

/**
 * Node visitor that fetches information about use statements and the namespace.
 */
class UseStatementFetchingVisitor implements NodeVisitor
{
    /**
     * @var array
     */
    protected $namespaces = [];

    /**
     * @var string|null
     */
    protected $lastNamespace = null;

    /**
<<<<<<< HEAD
=======
     * Constructor.
     */
    public function __construct()
    {
        $this->namespaces[null] = [
            'name'          => null,
            'startLine'     => 0,
            'endLine'       => null,
            'useStatements' => []
        ];

        $this->lastNamespace = null;
    }

    /**
>>>>>>> 5119cf74
     * @inheritDoc
     */
    public function enterNode(Node $node)
    {
        if ($node instanceof Node\Stmt\Namespace_) {
            $namespace = (string) $node->name;

            $this->namespaces[$namespace] = [
                'name'          => $namespace,
                'startLine'     => $node->getLine(),
                'endLine'       => null,
                'useStatements' => []
            ];

            // There is no way to fetch the end of a namespace, so determine it manually (a value of null signifies the
            // end of the file).
            $this->namespaces[$this->lastNamespace]['endLine'] = $node->getLine() - 1;
            $this->lastNamespace = $namespace;
        } elseif ($node instanceof Node\Stmt\Use_) {
            foreach ($node->uses as $use) {
                // NOTE: The namespace may be null here (intended behavior).
                $this->namespaces[$this->lastNamespace]['useStatements'][] = [
                    'fqsen' => (string) $use->name,
                    'alias' => $use->alias,
                    'line'  => $node->getLine()
                ];
            }
        }
    }

    /**
     * @inheritDoc
     */
    public function leaveNode(Node $node)
    {

    }

    /**
     * @inheritDoc
     */
    public function beforeTraverse(array $nodes)
    {

    }

    /**
     * @inheritDoc
     */
    public function afterTraverse(array $nodes)
    {

    }

    /**
     * Retrieves a list of namespaces.
     *
     * @return array
     */
    public function getNamespaces()
    {
        return $this->namespaces;
    }
}<|MERGE_RESOLUTION|>--- conflicted
+++ resolved
@@ -21,8 +21,6 @@
     protected $lastNamespace = null;
 
     /**
-<<<<<<< HEAD
-=======
      * Constructor.
      */
     public function __construct()
@@ -38,7 +36,6 @@
     }
 
     /**
->>>>>>> 5119cf74
      * @inheritDoc
      */
     public function enterNode(Node $node)
